--- conflicted
+++ resolved
@@ -18,13 +18,6 @@
 
 # wget of bintray without forcing UTF-8 encoding results in 403 Forbidden
 RUN cd /opt/ &&\
-<<<<<<< HEAD
-    curl -L https://dl.bintray.com/boostorg/release/1.72.0/source/boost_1_72_0.tar.bz2 > boost_1_72_0.tar.bz2 &&\
-		echo "2684c972994ee57fc5632e03bf044746f6eb45d4920c343937a465fd67a5adba  boost_1_72_0.tar.bz2" > boost-sha.txt &&\
-		sha256sum -c boost-sha.txt &&\
-    tar -xjf boost_1_72_0.tar.bz2 &&\
-    rm -rf boost_1_72_0.tar.bz2 boost-sha.txt boost_1_72_0/libs
-=======
     curl -L https://dl.bintray.com/boostorg/release/1.67.0/source/boost_1_67_0.tar.bz2 -o boost_1_67_0.tar.bz2 &&\
     echo "2684c972994ee57fc5632e03bf044746f6eb45d4920c343937a465fd67a5adba  boost_1_67_0.tar.bz2" > boost-sha-67.txt &&\
     sha256sum -c boost-sha-67.txt &&\
@@ -35,7 +28,6 @@
 		sha256sum -c boost-sha-72.txt &&\
     tar -xjf boost_1_72_0.tar.bz2 &&\
     rm -rf boost_1_72_0.tar.bz2 boost-sha-72.txt boost_1_72_0/libs
->>>>>>> 137ea712
 
 # install cmake
 RUN curl -L https://github.com/Kitware/CMake/releases/download/v3.13.4/cmake-3.13.4-Linux-x86_64.tar.gz -o /tmp/cmake.tar.gz &&\
