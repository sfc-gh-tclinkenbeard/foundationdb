--- conflicted
+++ resolved
@@ -99,130 +99,6 @@
 
 enum class DBType { UNDEFINED = 0, START, STATUS, SWITCH, ABORT, PAUSE, RESUME };
 
-<<<<<<< HEAD
-=======
-// New fast restore reuses the type from legacy slow restore
-enum class RestoreType { UNKNOWN, START, STATUS, ABORT, WAIT };
-
-//
-enum {
-	// Backup constants
-	OPT_DESTCONTAINER,
-	OPT_SNAPSHOTINTERVAL,
-	OPT_INITIAL_SNAPSHOT_INTERVAL,
-	OPT_ERRORLIMIT,
-	OPT_NOSTOPWHENDONE,
-	OPT_EXPIRE_BEFORE_VERSION,
-	OPT_EXPIRE_BEFORE_DATETIME,
-	OPT_EXPIRE_DELETE_BEFORE_DAYS,
-	OPT_EXPIRE_RESTORABLE_AFTER_VERSION,
-	OPT_EXPIRE_RESTORABLE_AFTER_DATETIME,
-	OPT_EXPIRE_MIN_RESTORABLE_DAYS,
-	OPT_BASEURL,
-	OPT_BLOB_CREDENTIALS,
-	OPT_DESCRIBE_DEEP,
-	OPT_DESCRIBE_TIMESTAMPS,
-	OPT_DUMP_BEGIN,
-	OPT_DUMP_END,
-	OPT_JSON,
-	OPT_DELETE_DATA,
-	OPT_MIN_CLEANUP_SECONDS,
-	OPT_USE_PARTITIONED_LOG,
-
-	// Backup and Restore constants
-	OPT_TAGNAME,
-	OPT_BACKUPKEYS,
-	OPT_WAITFORDONE,
-	OPT_BACKUPKEYS_FILTER,
-	OPT_INCREMENTALONLY,
-	OPT_ENCRYPTION_KEY_FILE,
-
-	// Backup Modify
-	OPT_MOD_ACTIVE_INTERVAL,
-	OPT_MOD_VERIFY_UID,
-
-	// Restore constants
-	OPT_RESTORECONTAINER,
-	OPT_RESTORE_VERSION,
-	OPT_RESTORE_TIMESTAMP,
-	OPT_PREFIX_ADD,
-	OPT_PREFIX_REMOVE,
-	OPT_RESTORE_CLUSTERFILE_DEST,
-	OPT_RESTORE_CLUSTERFILE_ORIG,
-	OPT_RESTORE_BEGIN_VERSION,
-	OPT_RESTORE_INCONSISTENT_SNAPSHOT_ONLY,
-
-	// Shared constants
-	OPT_CLUSTERFILE,
-	OPT_QUIET,
-	OPT_DRYRUN,
-	OPT_FORCE,
-	OPT_HELP,
-	OPT_DEVHELP,
-	OPT_VERSION,
-	OPT_BUILD_FLAGS,
-	OPT_PARENTPID,
-	OPT_CRASHONERROR,
-	OPT_NOBUFSTDOUT,
-	OPT_BUFSTDOUTERR,
-	OPT_TRACE,
-	OPT_TRACE_DIR,
-	OPT_KNOB,
-	OPT_TRACE_LOG_GROUP,
-	OPT_MEMLIMIT,
-	OPT_LOCALITY,
-
-	// DB constants
-	OPT_SOURCE_CLUSTER,
-	OPT_DEST_CLUSTER,
-	OPT_CLEANUP,
-	OPT_DSTONLY,
-
-	OPT_TRACE_FORMAT,
-};
-
-// Top level binary commands.
-CSimpleOpt::SOption g_rgOptions[] = { { OPT_VERSION, "-v", SO_NONE },
-	                                  { OPT_VERSION, "--version", SO_NONE },
-	                                  { OPT_BUILD_FLAGS, "--build_flags", SO_NONE },
-	                                  { OPT_HELP, "-?", SO_NONE },
-	                                  { OPT_HELP, "-h", SO_NONE },
-	                                  { OPT_HELP, "--help", SO_NONE },
-
-	                                  SO_END_OF_OPTIONS };
-
-CSimpleOpt::SOption g_rgAgentOptions[] = {
-#ifdef _WIN32
-	{ OPT_PARENTPID, "--parentpid", SO_REQ_SEP },
-#endif
-	{ OPT_CLUSTERFILE, "-C", SO_REQ_SEP },
-	{ OPT_CLUSTERFILE, "--cluster_file", SO_REQ_SEP },
-	{ OPT_KNOB, "--knob_", SO_REQ_SEP },
-	{ OPT_VERSION, "--version", SO_NONE },
-	{ OPT_VERSION, "-v", SO_NONE },
-	{ OPT_BUILD_FLAGS, "--build_flags", SO_NONE },
-	{ OPT_QUIET, "-q", SO_NONE },
-	{ OPT_QUIET, "--quiet", SO_NONE },
-	{ OPT_TRACE, "--log", SO_NONE },
-	{ OPT_TRACE_DIR, "--logdir", SO_REQ_SEP },
-	{ OPT_TRACE_FORMAT, "--trace_format", SO_REQ_SEP },
-	{ OPT_TRACE_LOG_GROUP, "--loggroup", SO_REQ_SEP },
-	{ OPT_CRASHONERROR, "--crash", SO_NONE },
-	{ OPT_LOCALITY, "--locality_", SO_REQ_SEP },
-	{ OPT_MEMLIMIT, "-m", SO_REQ_SEP },
-	{ OPT_MEMLIMIT, "--memory", SO_REQ_SEP },
-	{ OPT_HELP, "-?", SO_NONE },
-	{ OPT_HELP, "-h", SO_NONE },
-	{ OPT_HELP, "--help", SO_NONE },
-	{ OPT_DEVHELP, "--dev-help", SO_NONE },
-	{ OPT_BLOB_CREDENTIALS, "--blob_credentials", SO_REQ_SEP },
-#ifndef TLS_DISABLED
-	TLS_OPTION_FLAGS
-#endif
-	    SO_END_OF_OPTIONS
-};
-
->>>>>>> a6f57d18
 CSimpleOpt::SOption g_rgBackupStartOptions[] = {
 #ifdef _WIN32
 	{ OPT_PARENTPID, "--parentpid", SO_REQ_SEP },
@@ -662,88 +538,6 @@
 	    SO_END_OF_OPTIONS
 };
 
-<<<<<<< HEAD
-=======
-// g_rgRestoreOptions is used by fdbrestore and fastrestore_tool
-CSimpleOpt::SOption g_rgRestoreOptions[] = {
-#ifdef _WIN32
-	{ OPT_PARENTPID, "--parentpid", SO_REQ_SEP },
-#endif
-	{ OPT_RESTORE_CLUSTERFILE_DEST, "--dest_cluster_file", SO_REQ_SEP },
-	{ OPT_RESTORE_CLUSTERFILE_ORIG, "--orig_cluster_file", SO_REQ_SEP },
-	{ OPT_RESTORE_TIMESTAMP, "--timestamp", SO_REQ_SEP },
-	{ OPT_KNOB, "--knob_", SO_REQ_SEP },
-	{ OPT_RESTORECONTAINER, "-r", SO_REQ_SEP },
-	{ OPT_PREFIX_ADD, "--add_prefix", SO_REQ_SEP },
-	{ OPT_PREFIX_REMOVE, "--remove_prefix", SO_REQ_SEP },
-	{ OPT_TAGNAME, "-t", SO_REQ_SEP },
-	{ OPT_TAGNAME, "--tagname", SO_REQ_SEP },
-	{ OPT_BACKUPKEYS, "-k", SO_REQ_SEP },
-	{ OPT_BACKUPKEYS, "--keys", SO_REQ_SEP },
-	{ OPT_WAITFORDONE, "-w", SO_NONE },
-	{ OPT_WAITFORDONE, "--waitfordone", SO_NONE },
-	{ OPT_RESTORE_VERSION, "--version", SO_REQ_SEP },
-	{ OPT_RESTORE_VERSION, "-v", SO_REQ_SEP },
-	{ OPT_TRACE, "--log", SO_NONE },
-	{ OPT_TRACE_DIR, "--logdir", SO_REQ_SEP },
-	{ OPT_TRACE_FORMAT, "--trace_format", SO_REQ_SEP },
-	{ OPT_TRACE_LOG_GROUP, "--loggroup", SO_REQ_SEP },
-	{ OPT_QUIET, "-q", SO_NONE },
-	{ OPT_QUIET, "--quiet", SO_NONE },
-	{ OPT_DRYRUN, "-n", SO_NONE },
-	{ OPT_DRYRUN, "--dryrun", SO_NONE },
-	{ OPT_FORCE, "-f", SO_NONE },
-	{ OPT_CRASHONERROR, "--crash", SO_NONE },
-	{ OPT_MEMLIMIT, "-m", SO_REQ_SEP },
-	{ OPT_MEMLIMIT, "--memory", SO_REQ_SEP },
-	{ OPT_HELP, "-?", SO_NONE },
-	{ OPT_HELP, "-h", SO_NONE },
-	{ OPT_HELP, "--help", SO_NONE },
-	{ OPT_DEVHELP, "--dev-help", SO_NONE },
-	{ OPT_BLOB_CREDENTIALS, "--blob_credentials", SO_REQ_SEP },
-	{ OPT_INCREMENTALONLY, "--incremental", SO_NONE },
-	{ OPT_RESTORE_BEGIN_VERSION, "--begin_version", SO_REQ_SEP },
-	{ OPT_RESTORE_INCONSISTENT_SNAPSHOT_ONLY, "--inconsistent_snapshot_only", SO_NONE },
-	{ OPT_ENCRYPTION_KEY_FILE, "--encryption_key_file", SO_REQ_SEP },
-#ifndef TLS_DISABLED
-	TLS_OPTION_FLAGS
-#endif
-	    SO_END_OF_OPTIONS
-};
-
-CSimpleOpt::SOption g_rgDBAgentOptions[] = {
-#ifdef _WIN32
-	{ OPT_PARENTPID, "--parentpid", SO_REQ_SEP },
-#endif
-	{ OPT_SOURCE_CLUSTER, "-s", SO_REQ_SEP },
-	{ OPT_SOURCE_CLUSTER, "--source", SO_REQ_SEP },
-	{ OPT_DEST_CLUSTER, "-d", SO_REQ_SEP },
-	{ OPT_DEST_CLUSTER, "--destination", SO_REQ_SEP },
-	{ OPT_KNOB, "--knob_", SO_REQ_SEP },
-	{ OPT_VERSION, "--version", SO_NONE },
-	{ OPT_VERSION, "-v", SO_NONE },
-	{ OPT_BUILD_FLAGS, "--build_flags", SO_NONE },
-	{ OPT_QUIET, "-q", SO_NONE },
-	{ OPT_QUIET, "--quiet", SO_NONE },
-	{ OPT_TRACE, "--log", SO_NONE },
-	{ OPT_TRACE_DIR, "--logdir", SO_REQ_SEP },
-	{ OPT_TRACE_FORMAT, "--trace_format", SO_REQ_SEP },
-	{ OPT_TRACE_LOG_GROUP, "--loggroup", SO_REQ_SEP },
-	{ OPT_CRASHONERROR, "--crash", SO_NONE },
-	{ OPT_LOCALITY, "--locality_", SO_REQ_SEP },
-	{ OPT_MEMLIMIT, "-m", SO_REQ_SEP },
-	{ OPT_MEMLIMIT, "--memory", SO_REQ_SEP },
-	{ OPT_HELP, "-?", SO_NONE },
-	{ OPT_HELP, "-h", SO_NONE },
-	{ OPT_HELP, "--help", SO_NONE },
-	{ OPT_DEVHELP, "--dev-help", SO_NONE },
-#ifndef TLS_DISABLED
-	TLS_OPTION_FLAGS
-#endif
-	    SO_END_OF_OPTIONS
-};
-
->>>>>>> a6f57d18
 CSimpleOpt::SOption g_rgDBStartOptions[] = {
 #ifdef _WIN32
 	{ OPT_PARENTPID, "--parentpid", SO_REQ_SEP },
@@ -1039,134 +833,6 @@
 	return;
 }
 
-<<<<<<< HEAD
-=======
-static void printRestoreUsage(bool devhelp) {
-	printf("FoundationDB " FDB_VT_PACKAGE_NAME " (v" FDB_VT_VERSION ")\n");
-	printf("Usage: %s [TOP_LEVEL_OPTIONS] (start | status | abort | wait) [OPTIONS]\n\n",
-	       exeRestore.toString().c_str());
-
-	printf(" TOP LEVEL OPTIONS:\n");
-	printf("  --build_flags  Print build information and exit.\n");
-	printf("  -v, --version  Print version information and exit.\n");
-	printf("  -h, --help     Display this help and exit.\n");
-	printf("\n");
-
-	printf(" ACTION OPTIONS:\n");
-	// printf("  FOLDERS        Paths to folders containing the backup files.\n");
-	printf("  Options for all commands:\n\n");
-	printf("  --dest_cluster_file CONNFILE\n");
-	printf("                 The cluster file to restore data into.\n");
-	printf("  -t, --tagname TAGNAME\n");
-	printf("                 The restore tag to act on.  Default is 'default'\n");
-	printf("\n");
-	printf("  Options for start:\n\n");
-	printf("  -r URL         The Backup URL for the restore to read from.\n");
-	printBackupContainerInfo();
-	printf("  -w, --waitfordone\n");
-	printf("                 Wait for the restore to complete before exiting.  Prints progress updates.\n");
-	printf("  -k KEYS        List of key ranges from the backup to restore.\n");
-	printf("  --remove_prefix PREFIX\n");
-	printf("                 Prefix to remove from the restored keys.\n");
-	printf("  --add_prefix PREFIX\n");
-	printf("                 Prefix to add to the restored keys\n");
-	printf("  -n, --dryrun   Perform a trial run with no changes made.\n");
-	printf("  --log          Enables trace file logging for the CLI session.\n"
-	       "  --logdir PATH  Specifies the output directory for trace files. If\n"
-	       "                 unspecified, defaults to the current directory. Has\n"
-	       "                 no effect unless --log is specified.\n");
-	printf("  --loggroup LOG_GROUP\n"
-	       "                 Sets the LogGroup field with the specified value for all\n"
-	       "                 events in the trace output (defaults to `default').\n");
-	printf("  --trace_format FORMAT\n"
-	       "                 Select the format of the trace files. xml (the default) and json are supported.\n"
-	       "                 Has no effect unless --log is specified.\n");
-	printf("  --incremental\n"
-	       "                 Performs incremental restore without the base backup.\n"
-	       "                 This tells the backup agent to only replay the log files from the backup source.\n"
-	       "                 This also allows a restore to be performed into a non-empty destination database.\n");
-	printf("  --begin_version\n"
-	       "                 To be used in conjunction with incremental restore.\n"
-	       "                 Indicates to the backup agent to only begin replaying log files from a certain version, "
-	       "instead of the entire set.\n");
-	printf("  --encryption_key_file"
-	       "                 The AES-128-GCM key in the provided file is used for decrypting backup files.\n");
-#ifndef TLS_DISABLED
-	printf(TLS_HELP);
-#endif
-	printf("  -v DBVERSION   The version at which the database will be restored.\n");
-	printf("  --timestamp    Instead of a numeric version, use this to specify a timestamp in %s\n",
-	       BackupAgentBase::timeFormat().c_str());
-	printf(
-	    "                 and it will be converted to a version from that time using metadata in orig_cluster_file.\n");
-	printf("  --orig_cluster_file CONNFILE\n");
-	printf("                 The cluster file for the original database from which the backup was created.  The "
-	       "original database\n");
-	printf("                 is only needed to convert a --timestamp argument to a database version.\n");
-
-	if (devhelp) {
-#ifdef _WIN32
-		printf("  -q             Disable error dialog on crash.\n");
-		printf("  --parentpid PID\n");
-		printf("                 Specify a process after whose termination to exit.\n");
-#endif
-	}
-
-	printf("\n"
-	       "  KEYS FORMAT:   \"<BEGINKEY> <ENDKEY>\" [...]\n");
-	printf("\n");
-	puts(BlobCredentialInfo);
-
-	return;
-}
-
-static void printFastRestoreUsage(bool devhelp) {
-	printf(" NOTE: Fast restore aims to support the same fdbrestore option list.\n");
-	printf("       But fast restore is still under development. The options may not be fully supported.\n");
-	printf(" Supported options are: --dest_cluster_file, -r, --waitfordone, --logdir\n");
-	printRestoreUsage(devhelp);
-	return;
-}
-
-static void printDBAgentUsage(bool devhelp) {
-	printf("FoundationDB " FDB_VT_PACKAGE_NAME " (v" FDB_VT_VERSION ")\n");
-	printf("Usage: %s [OPTIONS]\n\n", exeDatabaseAgent.toString().c_str());
-	printf("  -d CONNFILE    The path of a file containing the connection string for the\n"
-	       "                 destination FoundationDB cluster.\n");
-	printf("  -s CONNFILE    The path of a file containing the connection string for the\n"
-	       "                 source FoundationDB cluster.\n");
-	printf("  --log          Enables trace file logging for the CLI session.\n"
-	       "  --logdir PATH  Specifes the output directory for trace files. If\n"
-	       "                 unspecified, defaults to the current directory. Has\n"
-	       "                 no effect unless --log is specified.\n");
-	printf("  --loggroup LOG_GROUP\n"
-	       "                 Sets the LogGroup field with the specified value for all\n"
-	       "                 events in the trace output (defaults to `default').\n");
-	printf("  --trace_format FORMAT\n"
-	       "                 Select the format of the trace files. xml (the default) and json are supported.\n"
-	       "                 Has no effect unless --log is specified.\n");
-	printf("  -m SIZE, --memory SIZE\n"
-	       "                 Memory limit. The default value is 8GiB. When specified\n"
-	       "                 without a unit, MiB is assumed.\n");
-#ifndef TLS_DISABLED
-	printf(TLS_HELP);
-#endif
-	printf("  --build_flags  Print build information and exit.\n");
-	printf("  -v, --version  Print version information and exit.\n");
-	printf("  -h, --help     Display this help and exit.\n");
-	if (devhelp) {
-#ifdef _WIN32
-		printf("  -n             Create a new console.\n");
-		printf("  -q             Disable error dialog on crash.\n");
-		printf("  --parentpid PID\n");
-		printf("                 Specify a process after whose termination to exit.\n");
-#endif
-	}
-
-	return;
-}
-
->>>>>>> a6f57d18
 static void printDBBackupUsage(bool devhelp) {
 	printf("FoundationDB " FDB_VT_PACKAGE_NAME " (v" FDB_VT_VERSION ")\n");
 	printf("Usage: %s [TOP_LEVEL_OPTIONS] (start | status | switch | abort | pause | resume) [OPTIONS]\n\n",
@@ -1266,32 +932,6 @@
 		enProgramExe = ProgramExe::BACKUP;
 	}
 
-<<<<<<< HEAD
-=======
-	// Check if restore
-	else if ((programExe.length() >= exeRestore.size()) &&
-	         (programExe.compare(
-	              programExe.length() - exeRestore.size(), exeRestore.size(), (const char*)exeRestore.begin()) == 0)) {
-		enProgramExe = ProgramExe::RESTORE;
-	}
-
-	// Check if restore
-	else if ((programExe.length() >= exeFastRestoreTool.size()) &&
-	         (programExe.compare(programExe.length() - exeFastRestoreTool.size(),
-	                             exeFastRestoreTool.size(),
-	                             (const char*)exeFastRestoreTool.begin()) == 0)) {
-		enProgramExe = ProgramExe::FASTRESTORE_TOOL;
-	}
-
-	// Check if db agent
-	else if ((programExe.length() >= exeDatabaseAgent.size()) &&
-	         (programExe.compare(programExe.length() - exeDatabaseAgent.size(),
-	                             exeDatabaseAgent.size(),
-	                             (const char*)exeDatabaseAgent.begin()) == 0)) {
-		enProgramExe = ProgramExe::DR_AGENT;
-	}
-
->>>>>>> a6f57d18
 	// Check if db backup
 	else if ((programExe.length() >= exeDatabaseBackup.size()) &&
 	         (programExe.compare(programExe.length() - exeDatabaseBackup.size(),
@@ -1299,9 +939,6 @@
 	                             (const char*)exeDatabaseBackup.begin()) == 0)) {
 		enProgramExe = ProgramExe::DB_BACKUP;
 	}
-<<<<<<< HEAD
-=======
-
 	return enProgramExe;
 }
 
@@ -1337,444 +974,8 @@
 	return enBackupType;
 }
 
-RestoreType getRestoreType(std::string name) {
-	if (name == "start")
-		return RestoreType::START;
-	if (name == "abort")
-		return RestoreType::ABORT;
-	if (name == "status")
-		return RestoreType::STATUS;
-	if (name == "wait")
-		return RestoreType::WAIT;
-	return RestoreType::UNKNOWN;
-}
-
 DBType getDBType(std::string dbType) {
 	DBType enBackupType = DBType::UNDEFINED;
-
-	// lowercase the string
-	std::transform(dbType.begin(), dbType.end(), dbType.begin(), ::tolower);
-
-	static std::map<std::string, DBType> values;
-	if (values.empty()) {
-		values["start"] = DBType::START;
-		values["status"] = DBType::STATUS;
-		values["switch"] = DBType::SWITCH;
-		values["abort"] = DBType::ABORT;
-		values["pause"] = DBType::PAUSE;
-		values["resume"] = DBType::RESUME;
-	}
-
-	auto i = values.find(dbType);
-	if (i != values.end())
-		enBackupType = i->second;
-
-	return enBackupType;
-}
-
-ACTOR Future<std::string> getLayerStatus(Reference<ReadYourWritesTransaction> tr,
-                                         std::string name,
-                                         std::string id,
-                                         ProgramExe exe,
-                                         Database dest,
-                                         Snapshot snapshot = Snapshot::FALSE) {
-	// This process will write a document that looks like this:
-	// { backup : { $expires : {<subdoc>}, version: <version from approximately 30 seconds from now> }
-	// so that the value under 'backup' will eventually expire to null and thus be ignored by
-	// readers of status.  This is because if all agents die then they can no longer clean up old
-	// status docs from other dead agents.
-
-	state Version readVer = wait(tr->getReadVersion());
-
-	state json_spirit::mValue layersRootValue; // Will contain stuff that goes into the doc at the layers status root
-	JSONDoc layersRoot(layersRootValue); // Convenient mutator / accessor for the layers root
-	JSONDoc op = layersRoot.subDoc(name); // Operator object for the $expires operation
-	// Create the $expires key which is where the rest of the status output will go
-
-	state JSONDoc layerRoot = op.subDoc("$expires");
-	// Set the version argument in the $expires operator object.
-	op.create("version") = readVer + 120 * CLIENT_KNOBS->CORE_VERSIONSPERSECOND;
-
-	layerRoot.create("instances_running.$sum") = 1;
-	layerRoot.create("last_updated.$max") = now();
-
-	state JSONDoc o = layerRoot.subDoc("instances." + id);
-
-	o.create("version") = FDB_VT_VERSION;
-	o.create("id") = id;
-	o.create("last_updated") = now();
-	o.create("memory_usage") = (int64_t)getMemoryUsage();
-	o.create("resident_size") = (int64_t)getResidentMemoryUsage();
-	o.create("main_thread_cpu_seconds") = getProcessorTimeThread();
-	o.create("process_cpu_seconds") = getProcessorTimeProcess();
-	o.create("configured_workers") = CLIENT_KNOBS->BACKUP_TASKS_PER_AGENT;
-
-	if (exe == ProgramExe::AGENT) {
-		static S3BlobStoreEndpoint::Stats last_stats;
-		static double last_ts = 0;
-		S3BlobStoreEndpoint::Stats current_stats = S3BlobStoreEndpoint::s_stats;
-		JSONDoc blobstats = o.create("blob_stats");
-		blobstats.create("total") = current_stats.getJSON();
-		S3BlobStoreEndpoint::Stats diff = current_stats - last_stats;
-		json_spirit::mObject diffObj = diff.getJSON();
-		if (last_ts > 0)
-			diffObj["bytes_per_second"] = double(current_stats.bytes_sent - last_stats.bytes_sent) / (now() - last_ts);
-		blobstats.create("recent") = diffObj;
-		last_stats = current_stats;
-		last_ts = now();
-
-		JSONDoc totalBlobStats = layerRoot.subDoc("blob_recent_io");
-		for (auto& p : diffObj)
-			totalBlobStats.create(p.first + ".$sum") = p.second;
-
-		state FileBackupAgent fba;
-		state std::vector<KeyBackedTag> backupTags = wait(getAllBackupTags(tr, snapshot));
-		state std::vector<Future<Optional<Version>>> tagLastRestorableVersions;
-		state std::vector<Future<EBackupState>> tagStates;
-		state std::vector<Future<Reference<IBackupContainer>>> tagContainers;
-		state std::vector<Future<int64_t>> tagRangeBytes;
-		state std::vector<Future<int64_t>> tagLogBytes;
-		state Future<Optional<Value>> fBackupPaused = tr->get(fba.taskBucket->getPauseKey(), snapshot);
-
-		tr->setOption(FDBTransactionOptions::ACCESS_SYSTEM_KEYS);
-		tr->setOption(FDBTransactionOptions::LOCK_AWARE);
-		state std::vector<KeyBackedTag>::iterator tag;
-		state std::vector<UID> backupTagUids;
-		for (tag = backupTags.begin(); tag != backupTags.end(); tag++) {
-			UidAndAbortedFlagT uidAndAbortedFlag = wait(tag->getOrThrow(tr, snapshot));
-			BackupConfig config(uidAndAbortedFlag.first);
-			backupTagUids.push_back(config.getUid());
-
-			tagStates.push_back(config.stateEnum().getOrThrow(tr, snapshot));
-			tagRangeBytes.push_back(config.rangeBytesWritten().getD(tr, snapshot, 0));
-			tagLogBytes.push_back(config.logBytesWritten().getD(tr, snapshot, 0));
-			tagContainers.push_back(config.backupContainer().getOrThrow(tr, snapshot));
-			tagLastRestorableVersions.push_back(fba.getLastRestorable(tr, StringRef(tag->tagName), snapshot));
-		}
-
-		wait(waitForAll(tagLastRestorableVersions) && waitForAll(tagStates) && waitForAll(tagContainers) &&
-		     waitForAll(tagRangeBytes) && waitForAll(tagLogBytes) && success(fBackupPaused));
-
-		JSONDoc tagsRoot = layerRoot.subDoc("tags.$latest");
-		layerRoot.create("tags.timestamp") = now();
-		layerRoot.create("total_workers.$sum") =
-		    fBackupPaused.get().present() ? 0 : CLIENT_KNOBS->BACKUP_TASKS_PER_AGENT;
-		layerRoot.create("paused.$latest") = fBackupPaused.get().present();
-
-		int j = 0;
-		for (KeyBackedTag eachTag : backupTags) {
-			EBackupState status = tagStates[j].get();
-			const char* statusText = fba.getStateText(status);
-
-			// The object for this backup tag inside this instance's subdocument
-			JSONDoc tagRoot = tagsRoot.subDoc(eachTag.tagName);
-			tagRoot.create("current_container") = tagContainers[j].get()->getURL();
-			tagRoot.create("current_status") = statusText;
-			if (tagLastRestorableVersions[j].get().present()) {
-				Version last_restorable_version = tagLastRestorableVersions[j].get().get();
-				double last_restorable_seconds_behind =
-				    ((double)readVer - last_restorable_version) / CLIENT_KNOBS->CORE_VERSIONSPERSECOND;
-				tagRoot.create("last_restorable_version") = last_restorable_version;
-				tagRoot.create("last_restorable_seconds_behind") = last_restorable_seconds_behind;
-			}
-			tagRoot.create("running_backup") =
-			    (status == EBackupState::STATE_RUNNING_DIFFERENTIAL || status == EBackupState::STATE_RUNNING);
-			tagRoot.create("running_backup_is_restorable") = (status == EBackupState::STATE_RUNNING_DIFFERENTIAL);
-			tagRoot.create("range_bytes_written") = tagRangeBytes[j].get();
-			tagRoot.create("mutation_log_bytes_written") = tagLogBytes[j].get();
-			tagRoot.create("mutation_stream_id") = backupTagUids[j].toString();
-
-			j++;
-		}
-	} else if (exe == ProgramExe::DR_AGENT) {
-		state DatabaseBackupAgent dba;
-		state Reference<ReadYourWritesTransaction> tr2(new ReadYourWritesTransaction(dest));
-		tr2->setOption(FDBTransactionOptions::ACCESS_SYSTEM_KEYS);
-		tr2->setOption(FDBTransactionOptions::LOCK_AWARE);
-		state RangeResult tagNames = wait(tr2->getRange(dba.tagNames.range(), 10000, snapshot));
-		state std::vector<Future<Optional<Key>>> backupVersion;
-		state std::vector<Future<EBackupState>> backupStatus;
-		state std::vector<Future<int64_t>> tagRangeBytesDR;
-		state std::vector<Future<int64_t>> tagLogBytesDR;
-		state Future<Optional<Value>> fDRPaused = tr->get(dba.taskBucket->getPauseKey(), snapshot);
-
-		state std::vector<UID> drTagUids;
-		for (int i = 0; i < tagNames.size(); i++) {
-			backupVersion.push_back(tr2->get(tagNames[i].value.withPrefix(applyMutationsBeginRange.begin), snapshot));
-			UID tagUID = BinaryReader::fromStringRef<UID>(tagNames[i].value, Unversioned());
-			drTagUids.push_back(tagUID);
-			backupStatus.push_back(dba.getStateValue(tr2, tagUID, snapshot));
-			tagRangeBytesDR.push_back(dba.getRangeBytesWritten(tr2, tagUID, snapshot));
-			tagLogBytesDR.push_back(dba.getLogBytesWritten(tr2, tagUID, snapshot));
-		}
-
-		wait(waitForAll(backupStatus) && waitForAll(backupVersion) && waitForAll(tagRangeBytesDR) &&
-		     waitForAll(tagLogBytesDR) && success(fDRPaused));
-
-		JSONDoc tagsRoot = layerRoot.subDoc("tags.$latest");
-		layerRoot.create("tags.timestamp") = now();
-		layerRoot.create("total_workers.$sum") = fDRPaused.get().present() ? 0 : CLIENT_KNOBS->BACKUP_TASKS_PER_AGENT;
-		layerRoot.create("paused.$latest") = fDRPaused.get().present();
-
-		for (int i = 0; i < tagNames.size(); i++) {
-			std::string tagName = dba.sourceTagNames.unpack(tagNames[i].key).getString(0).toString();
-
-			auto status = backupStatus[i].get();
-
-			JSONDoc tagRoot = tagsRoot.create(tagName);
-			tagRoot.create("running_backup") =
-			    (status == EBackupState::STATE_RUNNING_DIFFERENTIAL || status == EBackupState::STATE_RUNNING);
-			tagRoot.create("running_backup_is_restorable") = (status == EBackupState::STATE_RUNNING_DIFFERENTIAL);
-			tagRoot.create("range_bytes_written") = tagRangeBytesDR[i].get();
-			tagRoot.create("mutation_log_bytes_written") = tagLogBytesDR[i].get();
-			tagRoot.create("mutation_stream_id") = drTagUids[i].toString();
-
-			if (backupVersion[i].get().present()) {
-				double seconds_behind = ((double)readVer - BinaryReader::fromStringRef<Version>(
-				                                               backupVersion[i].get().get(), Unversioned())) /
-				                        CLIENT_KNOBS->CORE_VERSIONSPERSECOND;
-				tagRoot.create("seconds_behind") = seconds_behind;
-				//TraceEvent("BackupMetrics").detail("SecondsBehind", seconds_behind);
-			}
-
-			tagRoot.create("backup_state") = BackupAgentBase::getStateText(status);
-		}
-	}
-
-	std::string json = json_spirit::write_string(layersRootValue);
-	return json;
-}
-
-// Check for unparseable or expired statuses and delete them.
-// First checks the first doc in the key range, and if it is valid, alive and not "me" then
-// returns.  Otherwise, checks the rest of the range as well.
-ACTOR Future<Void> cleanupStatus(Reference<ReadYourWritesTransaction> tr,
-                                 std::string rootKey,
-                                 std::string name,
-                                 std::string id,
-                                 int limit = 1) {
-	state RangeResult docs = wait(tr->getRange(KeyRangeRef(rootKey, strinc(rootKey)), limit, Snapshot::TRUE));
-	state bool readMore = false;
-	state int i;
-	for (i = 0; i < docs.size(); ++i) {
-		json_spirit::mValue docValue;
-		try {
-			json_spirit::read_string(docs[i].value.toString(), docValue);
-			JSONDoc doc(docValue);
-			// Update the reference version for $expires
-			JSONDoc::expires_reference_version = tr->getReadVersion().get();
-			// Evaluate the operators in the document, which will reduce to nothing if it is expired.
-			doc.cleanOps();
-			if (!doc.has(name + ".last_updated"))
-				throw Error();
-
-			// Alive and valid.
-			// If limit == 1 and id is present then read more
-			if (limit == 1 && doc.has(name + ".instances." + id))
-				readMore = true;
-		} catch (Error& e) {
-			// If doc can't be parsed or isn't alive, delete it.
-			TraceEvent(SevWarn, "RemovedDeadBackupLayerStatus").detail("Key", docs[i].key);
-			tr->clear(docs[i].key);
-			// If limit is 1 then read more.
-			if (limit == 1)
-				readMore = true;
-		}
-		if (readMore) {
-			limit = 10000;
-			RangeResult docs2 = wait(tr->getRange(KeyRangeRef(rootKey, strinc(rootKey)), limit, Snapshot::TRUE));
-			docs = std::move(docs2);
-			readMore = false;
-		}
-	}
-
-	return Void();
-}
-
-// Get layer status document for just this layer
-ACTOR Future<json_spirit::mObject> getLayerStatus(Database src, std::string rootKey) {
-	state Transaction tr(src);
-
-	loop {
-		try {
-			tr.setOption(FDBTransactionOptions::ACCESS_SYSTEM_KEYS);
-			tr.setOption(FDBTransactionOptions::LOCK_AWARE);
-			state RangeResult kvPairs =
-			    wait(tr.getRange(KeyRangeRef(rootKey, strinc(rootKey)), GetRangeLimits::ROW_LIMIT_UNLIMITED));
-			json_spirit::mObject statusDoc;
-			JSONDoc modifier(statusDoc);
-			for (auto& kv : kvPairs) {
-				json_spirit::mValue docValue;
-				json_spirit::read_string(kv.value.toString(), docValue);
-				modifier.absorb(docValue);
-			}
-			JSONDoc::expires_reference_version = (uint64_t)tr.getReadVersion().get();
-			modifier.cleanOps();
-			return statusDoc;
-		} catch (Error& e) {
-			wait(tr.onError(e));
-		}
-	}
-}
-
-// Read layer status for this layer and get the total count of agent processes (instances) then adjust the poll delay
-// based on that and BACKUP_AGGREGATE_POLL_RATE
-ACTOR Future<Void> updateAgentPollRate(Database src,
-                                       std::string rootKey,
-                                       std::string name,
-                                       std::shared_ptr<double> pollDelay) {
-	loop {
-		try {
-			json_spirit::mObject status = wait(getLayerStatus(src, rootKey));
-			int64_t processes = 0;
-			// If instances count is present and greater than 0 then update pollDelay
-			if (JSONDoc(status).tryGet<int64_t>(name + ".instances_running", processes) && processes > 0) {
-				// The aggregate poll rate is the target poll rate for all agent processes in the cluster
-				// The poll rate (polls/sec) for a single processes is aggregate poll rate / processes, and pollDelay is
-				// the inverse of that
-				*pollDelay = (double)processes / CLIENT_KNOBS->BACKUP_AGGREGATE_POLL_RATE;
-			}
-		} catch (Error& e) {
-			TraceEvent(SevWarn, "BackupAgentPollRateUpdateError").error(e);
-		}
-		wait(delay(CLIENT_KNOBS->BACKUP_AGGREGATE_POLL_RATE_UPDATE_INTERVAL));
-	}
-}
-
-ACTOR Future<Void> statusUpdateActor(Database statusUpdateDest,
-                                     std::string name,
-                                     ProgramExe exe,
-                                     std::shared_ptr<double> pollDelay,
-                                     Database taskDest = Database(),
-                                     std::string id = nondeterministicRandom()->randomUniqueID().toString()) {
-	state std::string metaKey = layerStatusMetaPrefixRange.begin.toString() + "json/" + name;
-	state std::string rootKey = backupStatusPrefixRange.begin.toString() + name + "/json";
-	state std::string instanceKey = rootKey + "/" + "agent-" + id;
-	state Reference<ReadYourWritesTransaction> tr(new ReadYourWritesTransaction(statusUpdateDest));
-	state Future<Void> pollRateUpdater;
-
-	// Register the existence of this layer in the meta key space
-	loop {
-		try {
-			tr->setOption(FDBTransactionOptions::ACCESS_SYSTEM_KEYS);
-			tr->setOption(FDBTransactionOptions::LOCK_AWARE);
-			tr->set(metaKey, rootKey);
-			wait(tr->commit());
-			break;
-		} catch (Error& e) {
-			wait(tr->onError(e));
-		}
-	}
-
-	// Write status periodically
-	loop {
-		tr->reset();
-		try {
-			loop {
-				try {
-					tr->setOption(FDBTransactionOptions::ACCESS_SYSTEM_KEYS);
-					tr->setOption(FDBTransactionOptions::LOCK_AWARE);
-					state Future<std::string> futureStatusDoc =
-					    getLayerStatus(tr, name, id, exe, taskDest, Snapshot::TRUE);
-					wait(cleanupStatus(tr, rootKey, name, id));
-					std::string statusdoc = wait(futureStatusDoc);
-					tr->set(instanceKey, statusdoc);
-					wait(tr->commit());
-					break;
-				} catch (Error& e) {
-					wait(tr->onError(e));
-				}
-			}
-
-			wait(delay(CLIENT_KNOBS->BACKUP_STATUS_DELAY *
-			           ((1.0 - CLIENT_KNOBS->BACKUP_STATUS_JITTER) +
-			            2 * deterministicRandom()->random01() * CLIENT_KNOBS->BACKUP_STATUS_JITTER)));
-
-			// Now that status was written at least once by this process (and hopefully others), start the poll rate
-			// control updater if it wasn't started yet
-			if (!pollRateUpdater.isValid())
-				pollRateUpdater = updateAgentPollRate(statusUpdateDest, rootKey, name, pollDelay);
-		} catch (Error& e) {
-			TraceEvent(SevWarnAlways, "UnableToWriteStatus").error(e);
-			wait(delay(10.0));
-		}
-	}
-}
-
-ACTOR Future<Void> runDBAgent(Database src, Database dest) {
-	state std::shared_ptr<double> pollDelay = std::make_shared<double>(1.0 / CLIENT_KNOBS->BACKUP_AGGREGATE_POLL_RATE);
-	std::string id = nondeterministicRandom()->randomUniqueID().toString();
-	state Future<Void> status = statusUpdateActor(src, "dr_backup", ProgramExe::DR_AGENT, pollDelay, dest, id);
-	state Future<Void> status_other =
-	    statusUpdateActor(dest, "dr_backup_dest", ProgramExe::DR_AGENT, pollDelay, dest, id);
->>>>>>> a6f57d18
-
-	return enProgramExe;
-}
-
-<<<<<<< HEAD
-BackupType getBackupType(std::string backupType) {
-	BackupType enBackupType = BackupType::UNDEFINED;
-=======
-	loop {
-		try {
-			wait(backupAgent.run(dest, pollDelay, CLIENT_KNOBS->BACKUP_TASKS_PER_AGENT));
-			break;
-		} catch (Error& e) {
-			if (e.code() == error_code_operation_cancelled)
-				throw;
->>>>>>> a6f57d18
-
-	// lowercase the string
-	std::transform(backupType.begin(), backupType.end(), backupType.begin(), ::tolower);
-
-	static std::map<std::string, BackupType> values;
-	if (values.empty()) {
-		values["start"] = BackupType::START;
-		values["status"] = BackupType::STATUS;
-		values["abort"] = BackupType::ABORT;
-		values["cleanup"] = BackupType::CLEANUP;
-		values["wait"] = BackupType::WAIT;
-		values["discontinue"] = BackupType::DISCONTINUE;
-		values["pause"] = BackupType::PAUSE;
-		values["resume"] = BackupType::RESUME;
-		values["expire"] = BackupType::EXPIRE;
-		values["delete"] = BackupType::DELETE_BACKUP;
-		values["describe"] = BackupType::DESCRIBE;
-		values["list"] = BackupType::LIST;
-		values["query"] = BackupType::QUERY;
-		values["dump"] = BackupType::DUMP;
-		values["modify"] = BackupType::MODIFY;
-	}
-
-<<<<<<< HEAD
-	auto i = values.find(backupType);
-	if (i != values.end())
-		enBackupType = i->second;
-=======
-	return Void();
-}
-
-ACTOR Future<Void> runAgent(Database db) {
-	state std::shared_ptr<double> pollDelay = std::make_shared<double>(1.0 / CLIENT_KNOBS->BACKUP_AGGREGATE_POLL_RATE);
-	state Future<Void> status = statusUpdateActor(db, "backup", ProgramExe::AGENT, pollDelay);
->>>>>>> a6f57d18
-
-	return enBackupType;
-}
-
-<<<<<<< HEAD
-DBType getDBType(std::string dbType) {
-	DBType enBackupType = DBType::UNDEFINED;
-=======
-	loop {
-		try {
-			wait(backupAgent.run(db, pollDelay, CLIENT_KNOBS->BACKUP_TASKS_PER_AGENT));
-			break;
-		} catch (Error& e) {
-			if (e.code() == error_code_operation_cancelled)
-				throw;
->>>>>>> a6f57d18
 
 	// lowercase the string
 	std::transform(dbType.begin(), dbType.end(), dbType.begin(), ::tolower);
@@ -2187,269 +1388,6 @@
 	return Void();
 }
 
-<<<<<<< HEAD
-=======
-Reference<IBackupContainer> openBackupContainer(const char* name,
-                                                std::string destinationContainer,
-                                                Optional<std::string> const& encryptionKeyFile = {}) {
-	// Error, if no dest container was specified
-	if (destinationContainer.empty()) {
-		fprintf(stderr, "ERROR: No backup destination was specified.\n");
-		printHelpTeaser(name);
-		throw backup_error();
-	}
-
-	Reference<IBackupContainer> c;
-	try {
-		c = IBackupContainer::openContainer(destinationContainer, encryptionKeyFile);
-	} catch (Error& e) {
-		std::string msg = format("ERROR: '%s' on URL '%s'", e.what(), destinationContainer.c_str());
-		if (e.code() == error_code_backup_invalid_url && !IBackupContainer::lastOpenError.empty()) {
-			msg += format(": %s", IBackupContainer::lastOpenError.c_str());
-		}
-		fprintf(stderr, "%s\n", msg.c_str());
-		printHelpTeaser(name);
-		throw;
-	}
-
-	return c;
-}
-
-// Submit the restore request to the database if "performRestore" is true. Otherwise,
-// check if the restore can be performed.
-ACTOR Future<Void> runRestore(Database db,
-                              std::string originalClusterFile,
-                              std::string tagName,
-                              std::string container,
-                              Standalone<VectorRef<KeyRangeRef>> ranges,
-                              Version beginVersion,
-                              Version targetVersion,
-                              std::string targetTimestamp,
-                              bool performRestore,
-                              Verbose verbose,
-                              WaitForComplete waitForDone,
-                              std::string addPrefix,
-                              std::string removePrefix,
-                              OnlyApplyMutationLogs onlyApplyMutationLogs,
-                              InconsistentSnapshotOnly inconsistentSnapshotOnly,
-                              Optional<std::string> encryptionKeyFile) {
-	if (ranges.empty()) {
-		ranges.push_back_deep(ranges.arena(), normalKeys);
-	}
-
-	if (targetVersion != invalidVersion && !targetTimestamp.empty()) {
-		fprintf(stderr, "Restore target version and target timestamp cannot both be specified\n");
-		throw restore_error();
-	}
-
-	state Optional<Database> origDb;
-
-	// Resolve targetTimestamp if given
-	if (!targetTimestamp.empty()) {
-		if (originalClusterFile.empty()) {
-			fprintf(stderr,
-			        "An original cluster file must be given in order to resolve restore target timestamp '%s'\n",
-			        targetTimestamp.c_str());
-			throw restore_error();
-		}
-
-		if (!fileExists(originalClusterFile)) {
-			fprintf(
-			    stderr, "Original source database cluster file '%s' does not exist.\n", originalClusterFile.c_str());
-			throw restore_error();
-		}
-
-		origDb = Database::createDatabase(originalClusterFile, Database::API_VERSION_LATEST);
-		Version v = wait(timeKeeperVersionFromDatetime(targetTimestamp, origDb.get()));
-		printf("Timestamp '%s' resolves to version %" PRId64 "\n", targetTimestamp.c_str(), v);
-		targetVersion = v;
-	}
-
-	try {
-		state FileBackupAgent backupAgent;
-
-		state Reference<IBackupContainer> bc =
-		    openBackupContainer(exeRestore.toString().c_str(), container, encryptionKeyFile);
-
-		// If targetVersion is unset then use the maximum restorable version from the backup description
-		if (targetVersion == invalidVersion) {
-			if (verbose)
-				printf(
-				    "No restore target version given, will use maximum restorable version from backup description.\n");
-
-			BackupDescription desc = wait(bc->describeBackup());
-
-			if (onlyApplyMutationLogs && desc.contiguousLogEnd.present()) {
-				targetVersion = desc.contiguousLogEnd.get() - 1;
-			} else if (desc.maxRestorableVersion.present()) {
-				targetVersion = desc.maxRestorableVersion.get();
-			} else {
-				fprintf(stderr, "The specified backup is not restorable to any version.\n");
-				throw restore_error();
-			}
-
-			if (verbose)
-				printf("Using target restore version %" PRId64 "\n", targetVersion);
-		}
-
-		if (performRestore) {
-			Version restoredVersion = wait(backupAgent.restore(db,
-			                                                   origDb,
-			                                                   KeyRef(tagName),
-			                                                   KeyRef(container),
-			                                                   ranges,
-			                                                   waitForDone,
-			                                                   targetVersion,
-			                                                   verbose,
-			                                                   KeyRef(addPrefix),
-			                                                   KeyRef(removePrefix),
-			                                                   LockDB::TRUE,
-			                                                   onlyApplyMutationLogs,
-			                                                   inconsistentSnapshotOnly,
-			                                                   beginVersion,
-			                                                   encryptionKeyFile));
-
-			if (waitForDone && verbose) {
-				// If restore is now complete then report version restored
-				printf("Restored to version %" PRId64 "\n", restoredVersion);
-			}
-		} else {
-			state Optional<RestorableFileSet> rset = wait(bc->getRestoreSet(targetVersion, ranges));
-
-			if (!rset.present()) {
-				fprintf(stderr,
-				        "Insufficient data to restore to version %" PRId64 ".  Describe backup for more information.\n",
-				        targetVersion);
-				throw restore_invalid_version();
-			}
-
-			printf("Backup can be used to restore to version %" PRId64 "\n", targetVersion);
-		}
-
-	} catch (Error& e) {
-		if (e.code() == error_code_actor_cancelled)
-			throw;
-		fprintf(stderr, "ERROR: %s\n", e.what());
-		throw;
-	}
-
-	return Void();
-}
-
-// Fast restore agent that kicks off the restore: send restore requests to restore workers.
-ACTOR Future<Void> runFastRestoreTool(Database db,
-                                      std::string tagName,
-                                      std::string container,
-                                      Standalone<VectorRef<KeyRangeRef>> ranges,
-                                      Version dbVersion,
-                                      bool performRestore,
-                                      Verbose verbose,
-                                      WaitForComplete waitForDone) {
-	try {
-		state FileBackupAgent backupAgent;
-		state Version restoreVersion = invalidVersion;
-
-		if (ranges.size() > 1) {
-			fprintf(stdout, "[WARNING] Currently only a single restore range is tested!\n");
-		}
-
-		if (ranges.size() == 0) {
-			ranges.push_back(ranges.arena(), normalKeys);
-		}
-
-		printf("[INFO] runFastRestoreTool: restore_ranges:%d first range:%s\n",
-		       ranges.size(),
-		       ranges.front().toString().c_str());
-		TraceEvent ev("FastRestoreTool");
-		ev.detail("RestoreRanges", ranges.size());
-		for (int i = 0; i < ranges.size(); ++i) {
-			ev.detail(format("Range%d", i), ranges[i]);
-		}
-
-		if (performRestore) {
-			if (dbVersion == invalidVersion) {
-				TraceEvent("FastRestoreTool").detail("TargetRestoreVersion", "Largest restorable version");
-				BackupDescription desc = wait(IBackupContainer::openContainer(container)->describeBackup());
-				if (!desc.maxRestorableVersion.present()) {
-					fprintf(stderr, "The specified backup is not restorable to any version.\n");
-					throw restore_error();
-				}
-
-				dbVersion = desc.maxRestorableVersion.get();
-				TraceEvent("FastRestoreTool").detail("TargetRestoreVersion", dbVersion);
-			}
-			state UID randomUID = deterministicRandom()->randomUniqueID();
-			TraceEvent("FastRestoreTool")
-			    .detail("SubmitRestoreRequests", ranges.size())
-			    .detail("RestoreUID", randomUID);
-			wait(backupAgent.submitParallelRestore(db,
-			                                       KeyRef(tagName),
-			                                       ranges,
-			                                       KeyRef(container),
-			                                       dbVersion,
-			                                       LockDB::TRUE,
-			                                       randomUID,
-			                                       LiteralStringRef(""),
-			                                       LiteralStringRef("")));
-			// TODO: Support addPrefix and removePrefix
-			if (waitForDone) {
-				// Wait for parallel restore to finish and unlock DB after that
-				TraceEvent("FastRestoreTool").detail("BackupAndParallelRestore", "WaitForRestoreToFinish");
-				wait(backupAgent.parallelRestoreFinish(db, randomUID));
-				TraceEvent("FastRestoreTool").detail("BackupAndParallelRestore", "RestoreFinished");
-			} else {
-				TraceEvent("FastRestoreTool")
-				    .detail("RestoreUID", randomUID)
-				    .detail("OperationGuide", "Manually unlock DB when restore finishes");
-				printf("WARNING: DB will be in locked state after restore. Need UID:%s to unlock DB\n",
-				       randomUID.toString().c_str());
-			}
-
-			restoreVersion = dbVersion;
-		} else {
-			state Reference<IBackupContainer> bc = IBackupContainer::openContainer(container);
-			state BackupDescription description = wait(bc->describeBackup());
-
-			if (dbVersion <= 0) {
-				wait(description.resolveVersionTimes(db));
-				if (description.maxRestorableVersion.present())
-					restoreVersion = description.maxRestorableVersion.get();
-				else {
-					fprintf(stderr, "Backup is not restorable\n");
-					throw restore_invalid_version();
-				}
-			} else {
-				restoreVersion = dbVersion;
-			}
-
-			state Optional<RestorableFileSet> rset = wait(bc->getRestoreSet(restoreVersion));
-			if (!rset.present()) {
-				fprintf(stderr, "Insufficient data to restore to version %" PRId64 "\n", restoreVersion);
-				throw restore_invalid_version();
-			}
-
-			// Display the restore information, if requested
-			if (verbose) {
-				printf("[DRY RUN] Restoring backup to version: %" PRId64 "\n", restoreVersion);
-				printf("%s\n", description.toString().c_str());
-			}
-		}
-
-		if (waitForDone && verbose) {
-			// If restore completed then report version restored
-			printf("Restored to version %" PRId64 "%s\n", restoreVersion, (performRestore) ? "" : " (DRY RUN)");
-		}
-	} catch (Error& e) {
-		if (e.code() == error_code_actor_cancelled)
-			throw;
-		fprintf(stderr, "ERROR: %s\n", e.what());
-		throw;
-	}
-
-	return Void();
-}
-
->>>>>>> a6f57d18
 ACTOR Future<Void> dumpBackupData(const char* name,
                                   std::string destinationContainer,
                                   Version beginVersion,
@@ -3898,165 +2836,6 @@
 			}
 
 			break;
-<<<<<<< HEAD
-=======
-		case ProgramExe::RESTORE:
-			if (dryRun) {
-				if (restoreType != RestoreType::START) {
-					fprintf(stderr, "Restore dry run only works for 'start' command\n");
-					return FDB_EXIT_ERROR;
-				}
-
-				// Must explicitly call trace file options handling if not calling Database::createDatabase()
-				initTraceFile();
-			} else {
-				if (restoreClusterFileDest.empty()) {
-					fprintf(stderr, "Restore destination cluster file must be specified explicitly.\n");
-					return FDB_EXIT_ERROR;
-				}
-
-				if (!fileExists(restoreClusterFileDest)) {
-					fprintf(stderr,
-					        "Restore destination cluster file '%s' does not exist.\n",
-					        restoreClusterFileDest.c_str());
-					return FDB_EXIT_ERROR;
-				}
-
-				try {
-					db = Database::createDatabase(restoreClusterFileDest, Database::API_VERSION_LATEST);
-				} catch (Error& e) {
-					fprintf(stderr,
-					        "Restore destination cluster file '%s' invalid: %s\n",
-					        restoreClusterFileDest.c_str(),
-					        e.what());
-					return FDB_EXIT_ERROR;
-				}
-			}
-
-			switch (restoreType) {
-			case RestoreType::START:
-				f = stopAfter(runRestore(db,
-				                         restoreClusterFileOrig,
-				                         tagName,
-				                         restoreContainer,
-				                         backupKeys,
-				                         beginVersion,
-				                         restoreVersion,
-				                         restoreTimestamp,
-				                         !dryRun,
-				                         Verbose{ !quietDisplay },
-				                         waitForDone,
-				                         addPrefix,
-				                         removePrefix,
-				                         onlyApplyMutationLogs,
-				                         inconsistentSnapshotOnly,
-				                         encryptionKeyFile));
-				break;
-			case RestoreType::WAIT:
-				f = stopAfter(success(ba.waitRestore(db, KeyRef(tagName), Verbose::TRUE)));
-				break;
-			case RestoreType::ABORT:
-				f = stopAfter(
-				    map(ba.abortRestore(db, KeyRef(tagName)), [tagName](FileBackupAgent::ERestoreState s) -> Void {
-					    printf("RESTORE_ABORT Tag: %s  State: %s\n",
-					           tagName.c_str(),
-					           FileBackupAgent::restoreStateText(s).toString().c_str());
-					    return Void();
-				    }));
-				break;
-			case RestoreType::STATUS:
-				// If no tag is specifically provided then print all tag status, don't just use "default"
-				if (tagProvided)
-					tag = tagName;
-				f = stopAfter(map(ba.restoreStatus(db, KeyRef(tag)), [](std::string s) -> Void {
-					printf("%s\n", s.c_str());
-					return Void();
-				}));
-				break;
-			default:
-				throw restore_error();
-			}
-			break;
-		case ProgramExe::FASTRESTORE_TOOL:
-			// Support --dest_cluster_file option as fdbrestore does
-			if (dryRun) {
-				if (restoreType != RestoreType::START) {
-					fprintf(stderr, "Restore dry run only works for 'start' command\n");
-					return FDB_EXIT_ERROR;
-				}
-
-				// Must explicitly call trace file options handling if not calling Database::createDatabase()
-				initTraceFile();
-			} else {
-				if (restoreClusterFileDest.empty()) {
-					fprintf(stderr, "Restore destination cluster file must be specified explicitly.\n");
-					return FDB_EXIT_ERROR;
-				}
-
-				if (!fileExists(restoreClusterFileDest)) {
-					fprintf(stderr,
-					        "Restore destination cluster file '%s' does not exist.\n",
-					        restoreClusterFileDest.c_str());
-					return FDB_EXIT_ERROR;
-				}
-
-				try {
-					db = Database::createDatabase(restoreClusterFileDest, Database::API_VERSION_LATEST);
-				} catch (Error& e) {
-					fprintf(stderr,
-					        "Restore destination cluster file '%s' invalid: %s\n",
-					        restoreClusterFileDest.c_str(),
-					        e.what());
-					return FDB_EXIT_ERROR;
-				}
-			}
-			// TODO: We have not implemented the code commented out in this case
-			switch (restoreType) {
-			case RestoreType::START:
-				f = stopAfter(runFastRestoreTool(db,
-				                                 tagName,
-				                                 restoreContainer,
-				                                 backupKeys,
-				                                 restoreVersion,
-				                                 !dryRun,
-				                                 Verbose{ !quietDisplay },
-				                                 waitForDone));
-				break;
-			case RestoreType::WAIT:
-				printf("[TODO][ERROR] FastRestore does not support RESTORE_WAIT yet!\n");
-				throw restore_error();
-				//					f = stopAfter( success(ba.waitRestore(db, KeyRef(tagName), true)) );
-				break;
-			case RestoreType::ABORT:
-				printf("[TODO][ERROR] FastRestore does not support RESTORE_ABORT yet!\n");
-				throw restore_error();
-				//					f = stopAfter( map(ba.abortRestore(db, KeyRef(tagName)),
-				//[tagName](FileBackupAgent::ERestoreState s) -> Void { 						printf("Tag: %s  State:
-				//%s\n", tagName.c_str(),
-				// FileBackupAgent::restoreStateText(s).toString().c_str()); 						return Void();
-				//					}) );
-				break;
-			case RestoreType::STATUS:
-				printf("[TODO][ERROR] FastRestore does not support RESTORE_STATUS yet!\n");
-				throw restore_error();
-				// If no tag is specifically provided then print all tag status, don't just use "default"
-				if (tagProvided)
-					tag = tagName;
-				//					f = stopAfter( map(ba.restoreStatus(db, KeyRef(tag)), [](std::string s) -> Void {
-				//						printf("%s\n", s.c_str());
-				//						return Void();
-				//					}) );
-				break;
-			default:
-				throw restore_error();
-			}
-			break;
-		case ProgramExe::DR_AGENT:
-			if (!initCluster())
-				return FDB_EXIT_ERROR;
-			f = stopAfter(runDBAgent(sourceDb, db));
-			break;
->>>>>>> a6f57d18
 		case ProgramExe::DB_BACKUP:
 			if (!initCluster())
 				return FDB_EXIT_ERROR;
