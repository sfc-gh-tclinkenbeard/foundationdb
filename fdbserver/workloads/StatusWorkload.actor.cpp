--- conflicted
+++ resolved
@@ -107,128 +107,6 @@
 		}
 	}
 
-<<<<<<< HEAD
-	static json_spirit::Value_type normJSONType(json_spirit::Value_type type) {
-		if (type == json_spirit::int_type)
-			return json_spirit::real_type;
-		return type;
-	}
-
-	static bool schemaMatch( StatusObject const schema, StatusObject const result, Severity sev=SevError, std::string path = std::string(), std::string schema_path = std::string() ) {
-		// Returns true if everything in `result` is permitted by `schema`
-
-		// Really this should recurse on "values" rather than "objects"?
-
-		bool ok = true;
-
-		try {
-			for(auto& rkv : result) {
-				auto& key = rkv.first;
-				auto& rv = rkv.second;
-				std::string kpath = path + "." + key;
-				std::string spath = schema_path + "." + key;
-
-				schemaCoverage(spath);
-
-				if (!schema.count(key)) {
-					TraceEvent(sev, "SchemaMismatchKeyNotInSchema").detail("Path", kpath).detail("SchemaPath", spath);
-					ok = false;
-					continue;
-				}
-				auto& sv = schema.at(key);
-
-				if (sv.type() == json_spirit::obj_type && sv.get_obj().count("$enum")) {
-					auto& enum_values = sv.get_obj().at("$enum").get_array();
-
-					bool any_match = false;
-					for(auto& enum_item : enum_values)
-						if (enum_item == rv) {
-							any_match = true;
-							schemaCoverage(spath + ".$enum." + enum_item.get_str());
-							break;
-						}
-					if (!any_match) {
-						TraceEvent(sev, "SchemaMismatchValueNotInEnum").detail("Path", kpath).detail("SchemaEnumItems", enum_values.size()).detail("Value", json_spirit::write_string(rv));
-						schemaCoverage(spath + ".$enum." + json_spirit::write_string(rv));
-						ok = false;
-					}
-				} else if (sv.type() == json_spirit::obj_type && sv.get_obj().count("$map")) {
-					if (rv.type() != json_spirit::obj_type) {
-						TraceEvent(sev, "SchemaMismatchExpectedMapType").detail("Path", kpath).detail("SchemaType", sv.type()).detail("ValueType", rv.type());
-						ok = false;
-						continue;
-					}
-					
-					if(sv.get_obj().at("$map").type() != json_spirit::obj_type) {
-						continue;
-					}
-					
-					auto& schema_obj = sv.get_obj().at("$map").get_obj();
-					auto& value_obj = rv.get_obj();
-
-					schemaCoverage(spath + ".$map");
-
-					for(auto& value_pair : value_obj) {
-						auto vpath = kpath + "[" + value_pair.first + "]";
-						auto upath = spath + ".$map";
-						if (value_pair.second.type() != json_spirit::obj_type) {
-							TraceEvent(sev, "SchemaMismatchExpectedMapType").detail("Path", vpath).detail("ValueType", value_pair.second.type());
-							ok = false;
-							continue;
-						}
-						if (!schemaMatch(schema_obj, value_pair.second.get_obj(), sev, vpath, upath))
-							ok = false;
-					}
-				} else {
-					// The schema entry isn't an operator, so it asserts a type and (depending on the type) recursive schema definition
-					if (normJSONType(sv.type()) != normJSONType(rv.type())) {
-						TraceEvent(sev, "SchemaMismatchType").detail("Path", kpath).detail("SchemaType", sv.type()).detail("ValueType", rv.type());
-						ok = false;
-						continue;
-					}
-					if (rv.type() == json_spirit::array_type) {
-						auto& value_array = rv.get_array();
-						auto& schema_array = sv.get_array();
-						if (!schema_array.size()) {
-							// An empty schema array means that the value array is required to be empty
-							if (value_array.size()) {
-								TraceEvent(sev, "SchemaMismatchExpectedEmptyArray").detail("Path", kpath).detail("SchemaSize", schema_array.size()).detail("ValueSize", value_array.size());
-								ok = false;
-								continue;
-							}
-						} else if (schema_array.size() == 1 && schema_array[0].type() == json_spirit::obj_type) {
-							// A one item schema array means that all items in the value must match the first item in the schema
-							auto& schema_obj = schema_array[0].get_obj();
-							int index = 0;
-							for(auto &value_item : value_array) {
-								if (value_item.type() != json_spirit::obj_type) {
-									TraceEvent(sev, "SchemaMismatchType").detail("Path", kpath + format("[%d]",index)).detail("ValueType", value_item.type());
-									ok = false;
-									continue;
-								}
-								if (!schemaMatch(schema_obj, value_item.get_obj(), sev, kpath + format("[%d]", index), spath + "[0]"))
-									ok = false;
-								index++;
-							}
-						} else
-							ASSERT(false);  // Schema doesn't make sense
-					} else if (rv.type() == json_spirit::obj_type) {
-						auto& schema_obj = sv.get_obj();
-						auto& value_obj = rv.get_obj();
-						if (!schemaMatch(schema_obj, value_obj, sev, kpath, spath))
-							ok = false;
-					}
-				}
-			}
-			return ok;
-		} catch (std::exception& e) {
-			TraceEvent(SevError, "SchemaMatchException").detail("What", e.what()).detail("Path", path).detail("SchemaPath", schema_path);
-			throw unknown_error();
-		}
-	}
-
-=======
->>>>>>> 4d395090
 	ACTOR Future<Void> fetcher(Reference<ClusterConnectionFile> connFile, StatusWorkload *self) {
 		state double lastTime = now();
 
@@ -244,16 +122,9 @@
 				save(br, result);
 				self->totalSize += br.getLength();
 				TraceEvent("StatusWorkloadReply").detail("ReplySize", br.getLength()).detail("Latency", now() - issued);//.detail("Reply", json_spirit::write_string(json_spirit::mValue(result)));
-<<<<<<< HEAD
-
-				if (self->statusSchema.present() && !schemaMatch(self->statusSchema.get(), result) ) {
-=======
 				std::string errorStr;
 				if (self->parsedSchema.present() && !schemaMatch(self->parsedSchema.get(), result, errorStr, SevError, true) )
->>>>>>> 4d395090
 					TraceEvent(SevError, "StatusWorkloadValidationFailed").detail("JSON", json_spirit::write_string(json_spirit::mValue(result)));
-					//printf("%s\n", json_spirit::write_string(json_spirit::mValue(result), json_spirit::Output_options::pretty_print).c_str());
-				}
 			}
 			catch (Error& e) {
 				if (e.code() != error_code_actor_cancelled) {
