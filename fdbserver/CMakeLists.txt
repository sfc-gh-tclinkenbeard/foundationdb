--- conflicted
+++ resolved
@@ -223,13 +223,11 @@
   set(PORTABLE_ROCKSDB 1)
 
   include(CompileRocksDB)
-<<<<<<< HEAD
-  # CompileRocksDB sets `lz4_LIBRARIES` to be the shared lib, we want to link
+
+# CompileRocksDB sets `lz4_LIBRARIES` to be the shared lib, we want to link
   # statically, so find the static library here.
   find_library(lz4_STATIC_LIBRARIES
     NAMES liblz4.a REQUIRED)
-=======
->>>>>>> 90433579
 endif()
 
 # Suppress warnings in sqlite since it's third party
@@ -250,11 +248,7 @@
 if (WITH_ROCKSDB_EXPERIMENTAL)
   add_dependencies(fdbserver rocksdb)
   target_include_directories(fdbserver PRIVATE ${ROCKSDB_INCLUDE_DIR})
-<<<<<<< HEAD
   target_link_libraries(fdbserver PRIVATE fdbclient fdb_sqlite ${ROCKSDB_LIBRARIES} ${lz4_STATIC_LIBRARIES})
-=======
-  target_link_libraries(fdbserver PRIVATE fdbclient fdb_sqlite ${ROCKSDB_LIBRARIES})
->>>>>>> 90433579
 else()
   target_link_libraries(fdbserver PRIVATE fdbclient fdb_sqlite)
 endif()
