--- conflicted
+++ resolved
@@ -2950,16 +2950,11 @@
 					vector<KeyRange> shards = self->shardsAffectedByTeamFailure->getShardsFor( ShardsAffectedByTeamFailure::Team(team->getServerIDs(), self->primary) );
 
 					for(int i=0; i<shards.size(); i++) {
-<<<<<<< HEAD
 						// Make it high priority to move keys off failed server or else RelocateShards may never be addressed
 						int maxPriority = teamContainsFailedServer(self, team) ? PRIORITY_TEAM_0_LEFT : team->getPriority();
-						if(maxPriority < PRIORITY_TEAM_0_LEFT) {
-=======
-						int maxPriority = team->getPriority();
 						// The shard split/merge and DD rebooting may make a shard mapped to multiple teams,
 						// so we need to recalculate the shard's priority
 						if (maxPriority < PRIORITY_TEAM_0_LEFT) { // Q: When will maxPriority >= PRIORITY_TEAM_0_LEFT
->>>>>>> 8acce9c3
 							auto teams = self->shardsAffectedByTeamFailure->getTeamsFor( shards[i] );
 							for( int j=0; j < teams.first.size()+teams.second.size(); j++) {
 								// t is the team in primary DC or the remote DC
@@ -3265,14 +3260,11 @@
 			//we cannot remove a server immediately after adding it, because a perfectly timed master recovery could cause us to not store the mutations sent to the short lived storage server.
 			if(ver > addedVersion + SERVER_KNOBS->MAX_READ_TRANSACTION_LIFE_VERSIONS) {
 				bool canRemove = wait( canRemoveStorageServer( &tr, serverID ) );
-<<<<<<< HEAD
-				ASSERT(teams->shardsAffectedByTeamFailure->getNumberOfShards(serverID) >= 0);
-=======
 				// TraceEvent("WaitForAllDataRemoved")
 				//     .detail("Server", serverID)
 				//     .detail("CanRemove", canRemove)
 				//     .detail("Shards", teams->shardsAffectedByTeamFailure->getNumberOfShards(serverID));
->>>>>>> 8acce9c3
+				ASSERT(teams->shardsAffectedByTeamFailure->getNumberOfShards(serverID) >= 0);
 				if (canRemove && teams->shardsAffectedByTeamFailure->getNumberOfShards(serverID) == 0) {
 					return Void();
 				}
