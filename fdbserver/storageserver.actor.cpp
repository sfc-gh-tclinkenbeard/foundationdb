--- conflicted
+++ resolved
@@ -394,7 +394,6 @@
 					UIDofLongest = kv.first;
 				}
 			}
-<<<<<<< HEAD
 			if (BUGGIFY) {
 				UIDofLongest = deterministicRandom()->randomUniqueID();
 			}
@@ -403,9 +402,6 @@
 				return { longest, it->second };
 			}
 			return { -1, emptyKeyRange };
-=======
-			return { longest, keyRangeMap.at(UIDofLongest) };
->>>>>>> e2d3ddee
 		}
 
 		int numRunning() const { return startTimeMap.size(); }
