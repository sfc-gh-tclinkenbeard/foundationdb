/*
 * masterserver.actor.cpp
 *
 * This source file is part of the FoundationDB open source project
 *
 * Copyright 2013-2018 Apple Inc. and the FoundationDB project authors
 *
 * Licensed under the Apache License, Version 2.0 (the "License");
 * you may not use this file except in compliance with the License.
 * You may obtain a copy of the License at
 *
 *     http://www.apache.org/licenses/LICENSE-2.0
 *
 * Unless required by applicable law or agreed to in writing, software
 * distributed under the License is distributed on an "AS IS" BASIS,
 * WITHOUT WARRANTIES OR CONDITIONS OF ANY KIND, either express or implied.
 * See the License for the specific language governing permissions and
 * limitations under the License.
 */

#include "flow/ActorCollection.h"
#include "fdbrpc/PerfMetric.h"
#include "flow/Trace.h"
#include "fdbrpc/FailureMonitor.h"
#include "fdbclient/NativeAPI.actor.h"
#include "fdbclient/Notified.h"
#include "fdbclient/SystemData.h"
#include "fdbserver/ConflictSet.h"
#include "fdbserver/DataDistribution.actor.h"
#include "fdbserver/Knobs.h"
#include <iterator>
#include "fdbserver/BackupProgress.actor.h"
#include "fdbserver/MasterInterface.h"
#include "fdbserver/WaitFailure.h"
#include "fdbserver/WorkerInterface.actor.h"
#include "fdbserver/ClusterRecruitmentInterface.h"
#include "fdbserver/ServerDBInfo.h"
#include "fdbserver/CoordinatedState.h"
#include "fdbserver/CoordinationInterface.h"  // copy constructors for ServerCoordinators class
#include "fdbrpc/sim_validation.h"
#include "fdbserver/DBCoreState.h"
#include "fdbserver/LogSystem.h"
#include "fdbserver/LogSystemDiskQueueAdapter.h"
#include "fdbserver/IKeyValueStore.h"
#include "fdbserver/ApplyMetadataMutation.h"
#include "fdbserver/RecoveryState.h"
#include "flow/actorcompiler.h"  // This must be the last #include.

using std::vector;
using std::min;
using std::max;

struct ProxyVersionReplies {
	std::map<uint64_t, GetCommitVersionReply> replies;
	NotifiedVersion latestRequestNum;

	ProxyVersionReplies(ProxyVersionReplies&& r) BOOST_NOEXCEPT  : replies(std::move(r.replies)), latestRequestNum(std::move(r.latestRequestNum)) {}
	void operator=(ProxyVersionReplies&& r) BOOST_NOEXCEPT { replies = std::move(r.replies); latestRequestNum = std::move(r.latestRequestNum); }

	ProxyVersionReplies() : latestRequestNum(0) {}
};

ACTOR Future<Void> masterTerminateOnConflict( UID dbgid, Promise<Void> fullyRecovered, Future<Void> onConflict, Future<Void> switchedState ) {
	choose {
		when( wait(onConflict) ) {
			if (!fullyRecovered.isSet()) {
				TraceEvent("MasterTerminated", dbgid).detail("Reason", "Conflict");
				TEST(true);  // Coordinated state conflict, master dying
				throw worker_removed();
			}
			return Void();
		}
		when( wait(switchedState) ) {
			return Void();
		}
	}
}

class ReusableCoordinatedState : NonCopyable {
public:
	Promise<Void> fullyRecovered;
	DBCoreState prevDBState;
	DBCoreState myDBState;
	bool finalWriteStarted;
	Future<Void> previousWrite;

	ReusableCoordinatedState( ServerCoordinators const& coordinators, PromiseStream<Future<Void>> const& addActor, UID const& dbgid ) : coordinators(coordinators), cstate(coordinators), addActor(addActor), dbgid(dbgid), finalWriteStarted(false), previousWrite(Void()) {}

	Future<Void> read() {
		return _read(this);
	}

	Future<Void> write(DBCoreState newState, bool finalWrite = false) {
		previousWrite = _write(this, newState, finalWrite);
		return previousWrite;
	}

	Future<Void> move( ClusterConnectionString const& nc ) {
		return cstate.move(nc);
	}

private:
	MovableCoordinatedState cstate;
	ServerCoordinators coordinators;
	PromiseStream<Future<Void>> addActor;
	Promise<Void> switchedState;
	UID dbgid;

	ACTOR Future<Void> _read(ReusableCoordinatedState* self) {
		Value prevDBStateRaw = wait( self->cstate.read() );
		Future<Void> onConflict = masterTerminateOnConflict( self->dbgid, self->fullyRecovered, self->cstate.onConflict(), self->switchedState.getFuture() );
		if(onConflict.isReady() && onConflict.isError()) {
			throw onConflict.getError();
		}
		self->addActor.send( onConflict );

		if( prevDBStateRaw.size() ) {
			self->prevDBState = BinaryReader::fromStringRef<DBCoreState>(prevDBStateRaw, IncludeVersion());
			self->myDBState = self->prevDBState;
		}

		return Void();
	}

	ACTOR Future<Void> _write(ReusableCoordinatedState* self, DBCoreState newState, bool finalWrite) {
		if(self->finalWriteStarted) {
			wait( Future<Void>(Never()) );
		}

		if(finalWrite) {
			self->finalWriteStarted = true;
		}

		try {
			wait( self->cstate.setExclusive( BinaryWriter::toValue(newState, IncludeVersion()) ) );
		} catch (Error& e) {
			TEST(true); // Master displaced during writeMasterState
			throw;
		}

		self->myDBState = newState;

		if(!finalWrite) {
			self->switchedState.send(Void());
			self->cstate = MovableCoordinatedState(self->coordinators);
			Value rereadDBStateRaw = wait( self->cstate.read() );
			DBCoreState readState;
			if( rereadDBStateRaw.size() )
				readState = BinaryReader::fromStringRef<DBCoreState>(rereadDBStateRaw, IncludeVersion());

			if( readState != newState ) {
				TraceEvent("MasterTerminated", self->dbgid).detail("Reason", "CStateChanged");
				TEST(true);  // Coordinated state changed between writing and reading, master dying
				throw worker_removed();
			}
			self->switchedState = Promise<Void>();
			self->addActor.send( masterTerminateOnConflict( self->dbgid, self->fullyRecovered, self->cstate.onConflict(), self->switchedState.getFuture() ) );
		} else {
			self->fullyRecovered.send(Void());
		}
		
		return Void();
	}
};

struct MasterData : NonCopyable, ReferenceCounted<MasterData> {
	UID dbgid;

	AsyncTrigger registrationTrigger;
	Version lastEpochEnd, // The last version in the old epoch not (to be) rolled back in this recovery
		recoveryTransactionVersion;  // The first version in this epoch
	double lastCommitTime;

	DatabaseConfiguration originalConfiguration;
	DatabaseConfiguration configuration;
	std::vector<Optional<Key>> primaryDcId;
	std::vector<Optional<Key>> remoteDcIds;
	bool hasConfiguration;

	ServerCoordinators coordinators;

	Reference< ILogSystem > logSystem;
	Version version;   // The last version assigned to a proxy by getVersion()
	double lastVersionTime;
	LogSystemDiskQueueAdapter* txnStateLogAdapter;
	IKeyValueStore* txnStateStore;
	int64_t memoryLimit;
	std::map<Optional<Value>,int8_t> dcId_locality;
	std::vector<Tag> allTags;

	int8_t getNextLocality() {
		int8_t maxLocality = -1;
		for(auto it : dcId_locality) {
			maxLocality = std::max(maxLocality, it.second);
		}
		return maxLocality + 1;
	}

	std::vector<MasterProxyInterface> proxies;
	std::vector<MasterProxyInterface> provisionalProxies;
	std::vector<ResolverInterface> resolvers;

	std::map<UID, ProxyVersionReplies> lastProxyVersionReplies;

	Standalone<StringRef> dbId;

	MasterInterface myInterface;
	const ClusterControllerFullInterface clusterController;  // If the cluster controller changes, this master will die, so this is immutable.

	ReusableCoordinatedState cstate;
	Promise<Void> cstateUpdated;
	Reference<AsyncVar<ServerDBInfo>> dbInfo;
	int64_t registrationCount; // Number of different MasterRegistrationRequests sent to clusterController

	RecoveryState recoveryState;

	AsyncVar<Standalone<VectorRef<ResolverMoveRef>>> resolverChanges;
	Version resolverChangesVersion;
	std::set<UID> resolverNeedingChanges;

	PromiseStream<Future<Void>> addActor;
	Reference<AsyncVar<bool>> recruitmentStalled;
	bool forceRecovery;
	bool neverCreated;
	int8_t safeLocality;
	int8_t primaryLocality;

	std::vector<WorkerInterface> backupWorkers; // Recruited backup workers from cluster controller.

	MasterData(
		Reference<AsyncVar<ServerDBInfo>> const& dbInfo,
		MasterInterface const& myInterface,
		ServerCoordinators const& coordinators,
		ClusterControllerFullInterface const& clusterController,
		Standalone<StringRef> const& dbId,
		PromiseStream<Future<Void>> const& addActor,
		bool forceRecovery
		)
		: dbgid(myInterface.id()),
		  myInterface(myInterface),
		  dbInfo(dbInfo),
		  cstate(coordinators, addActor, dbgid),
		  coordinators(coordinators),
		  clusterController(clusterController),
		  dbId(dbId),
		  forceRecovery(forceRecovery),
		  safeLocality(tagLocalityInvalid),
		  primaryLocality(tagLocalityInvalid),
		  neverCreated(false),
		  lastEpochEnd(invalidVersion),
		  recoveryTransactionVersion(invalidVersion),
		  lastCommitTime(0),
		  registrationCount(0),
		  version(invalidVersion),
		  lastVersionTime(0),
		  txnStateStore(0),
		  memoryLimit(2e9),
		  addActor(addActor),
		  hasConfiguration(false),
		  recruitmentStalled( Reference<AsyncVar<bool>>( new AsyncVar<bool>() ) )
	{
		if(forceRecovery && !myInterface.locality.dcId().present()) {
			TraceEvent(SevError, "ForcedRecoveryRequiresDcID");
			forceRecovery = false;
		}
	}
	~MasterData() { if(txnStateStore) txnStateStore->close(); }
};

ACTOR Future<Void> newProxies( Reference<MasterData> self, RecruitFromConfigurationReply recr ) {
	vector<Future<MasterProxyInterface>> initializationReplies;
	for( int i = 0; i < recr.proxies.size(); i++ ) {
		InitializeMasterProxyRequest req;
		req.master = self->myInterface;
		req.recoveryCount = self->cstate.myDBState.recoveryCount + 1;
		req.recoveryTransactionVersion = self->recoveryTransactionVersion;
		req.firstProxy = i == 0;
		TraceEvent("ProxyReplies",self->dbgid).detail("WorkerID", recr.proxies[i].id());
		initializationReplies.push_back( transformErrors( throwErrorOr( recr.proxies[i].masterProxy.getReplyUnlessFailedFor( req, SERVER_KNOBS->TLOG_TIMEOUT, SERVER_KNOBS->MASTER_FAILURE_SLOPE_DURING_RECOVERY ) ), master_recovery_failed() ) );
	}

	vector<MasterProxyInterface> newRecruits = wait( getAll( initializationReplies ) );
	// It is required for the correctness of COMMIT_ON_FIRST_PROXY that self->proxies[0] is the firstProxy.
	self->proxies = newRecruits;

	return Void();
}

ACTOR Future<Void> newResolvers( Reference<MasterData> self, RecruitFromConfigurationReply recr ) {
	vector<Future<ResolverInterface>> initializationReplies;
	for( int i = 0; i < recr.resolvers.size(); i++ ) {
		InitializeResolverRequest req;
		req.recoveryCount = self->cstate.myDBState.recoveryCount + 1;
		req.proxyCount = recr.proxies.size();
		req.resolverCount = recr.resolvers.size();
		TraceEvent("ResolverReplies",self->dbgid).detail("WorkerID", recr.resolvers[i].id());
		initializationReplies.push_back( transformErrors( throwErrorOr( recr.resolvers[i].resolver.getReplyUnlessFailedFor( req, SERVER_KNOBS->TLOG_TIMEOUT, SERVER_KNOBS->MASTER_FAILURE_SLOPE_DURING_RECOVERY ) ), master_recovery_failed() ) );
	}

	vector<ResolverInterface> newRecruits = wait( getAll( initializationReplies ) );
	self->resolvers = newRecruits;

	return Void();
}

ACTOR Future<Void> newTLogServers( Reference<MasterData> self, RecruitFromConfigurationReply recr, Reference<ILogSystem> oldLogSystem, vector<Standalone<CommitTransactionRef>>* initialConfChanges ) {
	if(self->configuration.usableRegions > 1) {
		state Optional<Key> remoteDcId = self->remoteDcIds.size() ? self->remoteDcIds[0] : Optional<Key>();
		if( !self->dcId_locality.count(recr.dcId) ) {
			int8_t loc = self->getNextLocality();
			Standalone<CommitTransactionRef> tr;
			tr.set(tr.arena(), tagLocalityListKeyFor(recr.dcId), tagLocalityListValue(loc));
			initialConfChanges->push_back(tr);
			self->dcId_locality[recr.dcId] = loc;
			TraceEvent(SevWarn, "UnknownPrimaryDCID", self->dbgid).detail("PrimaryId", recr.dcId).detail("Loc", loc);
		}

		if( !self->dcId_locality.count(remoteDcId) ) {
			int8_t loc = self->getNextLocality();
			Standalone<CommitTransactionRef> tr;
			tr.set(tr.arena(), tagLocalityListKeyFor(remoteDcId), tagLocalityListValue(loc));
			initialConfChanges->push_back(tr);
			self->dcId_locality[remoteDcId] = loc;
			TraceEvent(SevWarn, "UnknownRemoteDCID", self->dbgid).detail("RemoteId", remoteDcId).detail("Loc", loc);
		}

		std::vector<UID> exclusionWorkerIds;
		std::transform(recr.tLogs.begin(), recr.tLogs.end(), std::back_inserter(exclusionWorkerIds), [](const WorkerInterface &in) { return in.id(); });
		std::transform(recr.satelliteTLogs.begin(), recr.satelliteTLogs.end(), std::back_inserter(exclusionWorkerIds), [](const WorkerInterface &in) { return in.id(); });
		Future<RecruitRemoteFromConfigurationReply> fRemoteWorkers = brokenPromiseToNever( self->clusterController.recruitRemoteFromConfiguration.getReply( RecruitRemoteFromConfigurationRequest( self->configuration, remoteDcId, recr.tLogs.size() * std::max<int>(1, self->configuration.desiredLogRouterCount / std::max<int>(1, recr.tLogs.size())), exclusionWorkerIds) ) );

		self->primaryLocality = self->dcId_locality[recr.dcId];
		self->logSystem = Reference<ILogSystem>();  // Cancels the actors in the previous log system.
		Reference<ILogSystem> newLogSystem = wait( oldLogSystem->newEpoch( recr, fRemoteWorkers, self->configuration, self->cstate.myDBState.recoveryCount + 1, self->primaryLocality, self->dcId_locality[remoteDcId], self->allTags, self->recruitmentStalled ) );
		self->logSystem = newLogSystem;
	} else {
		self->primaryLocality = tagLocalitySpecial;
		self->logSystem = Reference<ILogSystem>();  // Cancels the actors in the previous log system.
		Reference<ILogSystem> newLogSystem = wait( oldLogSystem->newEpoch( recr, Never(), self->configuration, self->cstate.myDBState.recoveryCount + 1, self->primaryLocality, tagLocalitySpecial, self->allTags, self->recruitmentStalled ) );
		self->logSystem = newLogSystem;
	}
	return Void();
}

ACTOR Future<Void> newSeedServers( Reference<MasterData> self, RecruitFromConfigurationReply recruits, vector<StorageServerInterface>* servers ) {
	// This is only necessary if the database is at version 0
	servers->clear();
	if (self->lastEpochEnd) return Void();

	state int idx = 0;
	state std::map<Optional<Value>, Tag> dcId_tags;
	state int8_t nextLocality = 0;
	while( idx < recruits.storageServers.size() ) {
		TraceEvent("MasterRecruitingInitialStorageServer", self->dbgid)
			.detail("CandidateWorker", recruits.storageServers[idx].locality.toString());

		InitializeStorageRequest isr;
		isr.seedTag = dcId_tags.count(recruits.storageServers[idx].locality.dcId()) ? dcId_tags[recruits.storageServers[idx].locality.dcId()] : Tag(nextLocality, 0);
		isr.storeType = self->configuration.storageServerStoreType;
		isr.reqId = deterministicRandom()->randomUniqueID();
		isr.interfaceId = deterministicRandom()->randomUniqueID();

		ErrorOr<InitializeStorageReply> newServer = wait( recruits.storageServers[idx].storage.tryGetReply( isr ) );

		if( newServer.isError() ) {
			if( !newServer.isError( error_code_recruitment_failed ) && !newServer.isError( error_code_request_maybe_delivered ) )
				throw newServer.getError();

			TEST( true ); // masterserver initial storage recuitment loop failed to get new server
			wait( delay(SERVER_KNOBS->STORAGE_RECRUITMENT_DELAY) );
		}
		else {
			if(!dcId_tags.count(recruits.storageServers[idx].locality.dcId())) {
				dcId_tags[recruits.storageServers[idx].locality.dcId()] = Tag(nextLocality, 0);
				nextLocality++;
			}
				
			Tag& tag = dcId_tags[recruits.storageServers[idx].locality.dcId()];
			tag.id++;
			idx++;

			servers->push_back( newServer.get().interf );
		}
	}

	self->dcId_locality.clear();
	for(auto& it : dcId_tags) {
		self->dcId_locality[it.first] = it.second.locality;
	}

	TraceEvent("MasterRecruitedInitialStorageServers", self->dbgid)
			.detail("TargetCount", self->configuration.storageTeamSize)
			.detail("Servers", describe(*servers));

	return Void();
}

Future<Void> waitProxyFailure( vector<MasterProxyInterface> const& proxies ) {
	vector<Future<Void>> failed;
	for(int i=0; i<proxies.size(); i++)
		failed.push_back( waitFailureClient( proxies[i].waitFailure, SERVER_KNOBS->TLOG_TIMEOUT, -SERVER_KNOBS->TLOG_TIMEOUT/SERVER_KNOBS->SECONDS_BEFORE_NO_FAILURE_DELAY ) );
	ASSERT( failed.size() >= 1 );
	return tagError<Void>(quorum( failed, 1 ), master_proxy_failed());
}

Future<Void> waitResolverFailure( vector<ResolverInterface> const& resolvers ) {
	vector<Future<Void>> failed;
	for(int i=0; i<resolvers.size(); i++)
		failed.push_back( waitFailureClient( resolvers[i].waitFailure, SERVER_KNOBS->TLOG_TIMEOUT, -SERVER_KNOBS->TLOG_TIMEOUT/SERVER_KNOBS->SECONDS_BEFORE_NO_FAILURE_DELAY ) );
	ASSERT( failed.size() >= 1 );
	return tagError<Void>(quorum( failed, 1 ), master_resolver_failed());
}

ACTOR Future<Void> updateLogsValue( Reference<MasterData> self, Database cx ) {
	state Transaction tr(cx);
	loop {
		try {
			Optional<Standalone<StringRef>> value = wait( tr.get(logsKey) );
			ASSERT(value.present());
			auto logs = decodeLogsValue(value.get());

			std::set<UID> logIds;
			for(auto& log : logs.first) {
				logIds.insert(log.first);
			}

			bool found = false;
			for(auto& logSet : self->logSystem->getLogSystemConfig().tLogs) {
				for(auto& log : logSet.tLogs) {
					if(logIds.count(log.id())) {
						found = true;
						break;
					}
				}
				if(found) {
					break;
				}
			}

			if(!found) {
				TEST(true); //old master attempted to change logsKey
				return Void();
			}

			tr.set(logsKey, self->logSystem->getLogsValue());
			wait( tr.commit() );
			return Void();
		} catch( Error &e ) {
			wait( tr.onError(e) );
		}
	}
}

Future<Void> sendMasterRegistration( MasterData* self, LogSystemConfig const& logSystemConfig, vector<MasterProxyInterface> proxies, vector<ResolverInterface> resolvers, DBRecoveryCount recoveryCount, vector<UID> priorCommittedLogServers ) {
	RegisterMasterRequest masterReq;
	masterReq.id = self->myInterface.id();
	masterReq.mi = self->myInterface.locality;
	masterReq.logSystemConfig = logSystemConfig;
	masterReq.proxies = proxies;
	masterReq.resolvers = resolvers;
	masterReq.recoveryCount = recoveryCount;
	if(self->hasConfiguration) masterReq.configuration = self->configuration;
	masterReq.registrationCount = ++self->registrationCount;
	masterReq.priorCommittedLogServers = priorCommittedLogServers;
	masterReq.recoveryState = self->recoveryState;
	masterReq.recoveryStalled = self->recruitmentStalled->get();
	return brokenPromiseToNever( self->clusterController.registerMaster.getReply( masterReq ) );
}

ACTOR Future<Void> updateRegistration( Reference<MasterData> self, Reference<ILogSystem> logSystem ) {
	state Database cx = openDBOnServer(self->dbInfo, TaskPriority::DefaultEndpoint, true, true);
	state Future<Void> trigger = self->registrationTrigger.onTrigger();
	state Future<Void> updateLogsKey;

	loop {
		wait( trigger );
		wait( delay( .001 ) );  // Coalesce multiple changes

		trigger = self->registrationTrigger.onTrigger();

		auto logSystemConfig = logSystem->getLogSystemConfig();
		TraceEvent("MasterUpdateRegistration", self->dbgid)
		    .detail("RecoveryCount", self->cstate.myDBState.recoveryCount)
		    .detail("OldestBackupEpoch", logSystemConfig.oldestBackupEpoch)
		    .detail("Logs", describe(logSystemConfig.tLogs));

		if (!self->cstateUpdated.isSet()) {
			wait(sendMasterRegistration(self.getPtr(), logSystemConfig, self->provisionalProxies, self->resolvers,
			                            self->cstate.myDBState.recoveryCount,
			                            self->cstate.prevDBState.getPriorCommittedLogServers()));
		} else {
			updateLogsKey = updateLogsValue(self, cx);
			wait(sendMasterRegistration(self.getPtr(), logSystemConfig, self->proxies, self->resolvers,
			                            self->cstate.myDBState.recoveryCount, vector<UID>()));
		}
	}
}

ACTOR Future<Standalone<CommitTransactionRef>> provisionalMaster( Reference<MasterData> parent, Future<Void> activate ) {
	wait(activate);

	// Register a fake master proxy (to be provided right here) to make ourselves available to clients
	parent->provisionalProxies = vector<MasterProxyInterface>(1);
	parent->provisionalProxies[0].provisional = true;
	parent->provisionalProxies[0].locality = parent->myInterface.locality;
	parent->provisionalProxies[0].initEndpoints();
	state Future<Void> waitFailure = waitFailureServer(parent->provisionalProxies[0].waitFailure.getFuture());
	parent->registrationTrigger.trigger();

	auto lockedKey = parent->txnStateStore->readValue(databaseLockedKey).get();
	state bool locked = lockedKey.present() && lockedKey.get().size();

	state Optional<Value> metadataVersion = parent->txnStateStore->readValue(metadataVersionKey).get();

	// We respond to a minimal subset of the master proxy protocol.  Our sole purpose is to receive a single write-only transaction
	// which might repair our configuration, and return it.
	loop choose {
		when ( GetReadVersionRequest req = waitNext( parent->provisionalProxies[0].getConsistentReadVersion.getFuture() ) ) {
			if ( req.flags & GetReadVersionRequest::FLAG_CAUSAL_READ_RISKY && parent->lastEpochEnd ) {
				GetReadVersionReply rep;
				rep.version = parent->lastEpochEnd;
				rep.locked = locked;
				rep.metadataVersion = metadataVersion;
				req.reply.send( rep );
			} else
				req.reply.send(Never());  // We can't perform causally consistent reads without recovering
		}
		when ( CommitTransactionRequest req = waitNext( parent->provisionalProxies[0].commit.getFuture() ) ) {
			req.reply.send(Never()); // don't reply (clients always get commit_unknown_result)
			auto t = &req.transaction;
			if (t->read_snapshot == parent->lastEpochEnd && //< So no transactions can fall between the read snapshot and the recovery transaction this (might) be merged with
				// vvv and also the changes we will make in the recovery transaction (most notably to lastEpochEndKey) BEFORE we merge initialConfChanges won't conflict
				!std::any_of(t->read_conflict_ranges.begin(), t->read_conflict_ranges.end(), [](KeyRangeRef const& r){return r.contains(lastEpochEndKey);}))
			{
				for(auto m = t->mutations.begin(); m != t->mutations.end(); ++m) {
					TraceEvent("PM_CTM", parent->dbgid).detail("MType", m->type).detail("Param1", m->param1).detail("Param2", m->param2);
					if (isMetadataMutation(*m)) {
						// We keep the mutations and write conflict ranges from this transaction, but not its read conflict ranges
						Standalone<CommitTransactionRef> out;
						out.read_snapshot = invalidVersion;
						out.mutations.append_deep(out.arena(), t->mutations.begin(), t->mutations.size());
						out.write_conflict_ranges.append_deep(out.arena(), t->write_conflict_ranges.begin(), t->write_conflict_ranges.size());
						return out;
					}
				}
			}
		}
		when ( GetKeyServerLocationsRequest req = waitNext( parent->provisionalProxies[0].getKeyServersLocations.getFuture() ) ) {
			req.reply.send(Never());
		}
		when ( wait( waitFailure ) ) { throw worker_removed(); }
	}
}

ACTOR Future<vector<Standalone<CommitTransactionRef>>> recruitEverything( Reference<MasterData> self, vector<StorageServerInterface>* seedServers, Reference<ILogSystem> oldLogSystem ) {
	if (!self->configuration.isValid()) {
		RecoveryStatus::RecoveryStatus status;
		if (self->configuration.initialized) {
			TraceEvent(SevWarn, "MasterRecoveryInvalidConfiguration", self->dbgid)
				.setMaxEventLength(11000)
				.setMaxFieldLength(10000)
				.detail("Conf", self->configuration.toString());
			status = RecoveryStatus::configuration_invalid;
		} else if (!self->cstate.prevDBState.tLogs.size()) {
			status = RecoveryStatus::configuration_never_created;
			self->neverCreated = true;
		} else {
			status = RecoveryStatus::configuration_missing;
		}
		TraceEvent("MasterRecoveryState", self->dbgid)
			.detail("StatusCode", status)
			.detail("Status", RecoveryStatus::names[status])
			.trackLatest("MasterRecoveryState");
		return Never();
	} else
		TraceEvent("MasterRecoveryState", self->dbgid)
			.detail("StatusCode", RecoveryStatus::recruiting_transaction_servers)
			.detail("Status", RecoveryStatus::names[RecoveryStatus::recruiting_transaction_servers])
			.detail("RequiredTLogs", self->configuration.tLogReplicationFactor)
			.detail("DesiredTLogs", self->configuration.getDesiredLogs())
			.detail("RequiredProxies", 1)
			.detail("DesiredProxies", self->configuration.getDesiredProxies())
			.detail("RequiredResolvers", 1)
			.detail("DesiredResolvers", self->configuration.getDesiredResolvers())
			.detail("StoreType", self->configuration.storageServerStoreType)
			.trackLatest("MasterRecoveryState");
	
	//FIXME: we only need log routers for the same locality as the master
	int maxLogRouters = self->cstate.prevDBState.logRouterTags;
	for(auto& old : self->cstate.prevDBState.oldTLogData) {
		maxLogRouters = std::max(maxLogRouters, old.logRouterTags);
	}

	state RecruitFromConfigurationReply recruits = wait(
		brokenPromiseToNever( self->clusterController.recruitFromConfiguration.getReply(
			RecruitFromConfigurationRequest( self->configuration, self->lastEpochEnd==0, maxLogRouters ) ) ) );

	self->primaryDcId.clear();
	self->remoteDcIds.clear();
	if(recruits.dcId.present()) {
		self->primaryDcId.push_back(recruits.dcId);
		if(self->configuration.regions.size() > 1) {
			self->remoteDcIds.push_back(recruits.dcId.get() == self->configuration.regions[0].dcId ? self->configuration.regions[1].dcId : self->configuration.regions[0].dcId);
		}
	}
	self->backupWorkers.swap(recruits.backupWorkers);

	TraceEvent("MasterRecoveryState", self->dbgid)
		.detail("StatusCode", RecoveryStatus::initializing_transaction_servers)
		.detail("Status", RecoveryStatus::names[RecoveryStatus::initializing_transaction_servers])
		.detail("Proxies", recruits.proxies.size())
		.detail("TLogs", recruits.tLogs.size())
		.detail("Resolvers", recruits.resolvers.size())
		.detail("BackupWorkers", self->backupWorkers.size())
		.trackLatest("MasterRecoveryState");

	// Actually, newSeedServers does both the recruiting and initialization of the seed servers; so if this is a brand new database we are sort of lying that we are
	// past the recruitment phase.  In a perfect world we would split that up so that the recruitment part happens above (in parallel with recruiting the transaction servers?).
	wait( newSeedServers( self, recruits, seedServers ) );
	state vector<Standalone<CommitTransactionRef>> confChanges;
	wait(newProxies(self, recruits) && newResolvers(self, recruits) &&
	     newTLogServers(self, recruits, oldLogSystem, &confChanges));
	return confChanges;
}

ACTOR Future<Void> updateLocalityForDcId(Optional<Key> dcId, Reference<ILogSystem> oldLogSystem, Reference<AsyncVar<PeekTxsInfo>> locality) {
	loop {
		std::pair<int8_t,int8_t> loc = oldLogSystem->getLogSystemConfig().getLocalityForDcId(dcId);
		Version ver = locality->get().knownCommittedVersion;
		if(ver == invalidVersion) {
			ver = oldLogSystem->getKnownCommittedVersion();
		}
		locality->set( PeekTxsInfo(loc.first,loc.second,ver) );
		TraceEvent("UpdatedLocalityForDcId").detail("DcId", dcId).detail("Locality0", loc.first).detail("Locality1", loc.second).detail("Version", ver);
		wait( oldLogSystem->onLogSystemConfigChange() || oldLogSystem->onKnownCommittedVersionChange() );
	}
}

ACTOR Future<Void> readTransactionSystemState( Reference<MasterData> self, Reference<ILogSystem> oldLogSystem, Version txsPoppedVersion ) {
	state Reference<AsyncVar<PeekTxsInfo>> myLocality = Reference<AsyncVar<PeekTxsInfo>>( new AsyncVar<PeekTxsInfo>(PeekTxsInfo(tagLocalityInvalid,tagLocalityInvalid,invalidVersion) ) );
	state Future<Void> localityUpdater = updateLocalityForDcId(self->myInterface.locality.dcId(), oldLogSystem, myLocality);
	// Peek the txnStateTag in oldLogSystem and recover self->txnStateStore

	// For now, we also obtain the recovery metadata that the log system obtained during the end_epoch process for comparison

	// Sets self->lastEpochEnd and self->recoveryTransactionVersion
	// Sets self->configuration to the configuration (FF/conf/ keys) at self->lastEpochEnd

	// Recover transaction state store
	if(self->txnStateStore) self->txnStateStore->close();
	self->txnStateLogAdapter = openDiskQueueAdapter( oldLogSystem, myLocality, txsPoppedVersion );
	self->txnStateStore = keyValueStoreLogSystem( self->txnStateLogAdapter, self->dbgid, self->memoryLimit, false, false, true );

	// Versionstamped operations (particularly those applied from DR) define a minimum commit version
	// that we may recover to, as they embed the version in user-readable data and require that no
	// transactions will be committed at a lower version.
	Optional<Standalone<StringRef>> requiredCommitVersion = wait(self->txnStateStore->readValue( minRequiredCommitVersionKey ));
	Version minRequiredCommitVersion = -1;
	if (requiredCommitVersion.present()) {
		minRequiredCommitVersion = BinaryReader::fromStringRef<Version>(requiredCommitVersion.get(), Unversioned());
	}

	// Recover version info
	self->lastEpochEnd = oldLogSystem->getEnd() - 1;
	if (self->lastEpochEnd == 0) {
		self->recoveryTransactionVersion = 1;
	} else {
		if(self->forceRecovery) {
			self->recoveryTransactionVersion = self->lastEpochEnd + SERVER_KNOBS->MAX_VERSIONS_IN_FLIGHT_FORCED;
		} else {
			self->recoveryTransactionVersion = self->lastEpochEnd + SERVER_KNOBS->MAX_VERSIONS_IN_FLIGHT;
		}

		if(BUGGIFY) {
			self->recoveryTransactionVersion += deterministicRandom()->randomInt64(0, SERVER_KNOBS->MAX_VERSIONS_IN_FLIGHT);
		}
		if ( self->recoveryTransactionVersion < minRequiredCommitVersion ) self->recoveryTransactionVersion = minRequiredCommitVersion;
	}

	TraceEvent("MasterRecovering", self->dbgid).detail("LastEpochEnd", self->lastEpochEnd).detail("RecoveryTransactionVersion", self->recoveryTransactionVersion);

	Standalone<RangeResultRef> rawConf = wait( self->txnStateStore->readRange( configKeys ) );
	self->configuration.fromKeyValues( rawConf.castTo<VectorRef<KeyValueRef>>() );
	self->originalConfiguration = self->configuration;
	self->hasConfiguration = true;

	TraceEvent("MasterRecoveredConfig", self->dbgid)
		.setMaxEventLength(11000)
		.setMaxFieldLength(10000)
		.detail("Conf", self->configuration.toString())
		.trackLatest("RecoveredConfig");

	Standalone<RangeResultRef> rawLocalities = wait( self->txnStateStore->readRange( tagLocalityListKeys ) );
	self->dcId_locality.clear();
	for(auto& kv : rawLocalities) {
		self->dcId_locality[decodeTagLocalityListKey(kv.key)] = decodeTagLocalityListValue(kv.value);
	}

	Standalone<RangeResultRef> rawTags = wait( self->txnStateStore->readRange( serverTagKeys ) );
	self->allTags.clear();
	if(self->lastEpochEnd > 0) {
		self->allTags.push_back(cacheTag);
	}

	if(self->forceRecovery) {
		self->safeLocality = oldLogSystem->getLogSystemConfig().tLogs[0].locality;
		for(auto& kv : rawTags) {
			Tag tag = decodeServerTagValue( kv.value );
			if(tag.locality == self->safeLocality) {
				self->allTags.push_back(tag);
			}
		}
	} else {
		for(auto& kv : rawTags) {
			self->allTags.push_back(decodeServerTagValue( kv.value ));
		}
	}

	Standalone<RangeResultRef> rawHistoryTags = wait( self->txnStateStore->readRange( serverTagHistoryKeys ) );
	for(auto& kv : rawHistoryTags) {
		self->allTags.push_back(decodeServerTagValue( kv.value ));
	}

	uniquify(self->allTags);

	//auto kvs = self->txnStateStore->readRange( systemKeys );
	//for( auto & kv : kvs.get() )
	//	TraceEvent("MasterRecoveredTXS", self->dbgid).detail("K", kv.key).detail("V", kv.value);

	self->txnStateLogAdapter->setNextVersion( oldLogSystem->getEnd() );  //< FIXME: (1) the log adapter should do this automatically after recovery; (2) if we make KeyValueStoreMemory guarantee immediate reads, we should be able to get rid of the discardCommit() below and not need a writable log adapter

	TraceEvent("RTSSComplete", self->dbgid);

	return Void();
}

ACTOR Future<Void> sendInitialCommitToResolvers( Reference<MasterData> self ) {
	state KeyRange txnKeys = allKeys;
	state Sequence txnSequence = 0;
	ASSERT(self->recoveryTransactionVersion);

	state Standalone<RangeResultRef> data = self->txnStateStore->readRange(txnKeys, BUGGIFY ? 3 : SERVER_KNOBS->DESIRED_TOTAL_BYTES, SERVER_KNOBS->DESIRED_TOTAL_BYTES).get();
	state vector<Future<Void>> txnReplies;
	state int64_t dataOutstanding = 0;
	loop {
		if(!data.size()) break;
		((KeyRangeRef&)txnKeys) = KeyRangeRef( keyAfter(data.back().key, txnKeys.arena()), txnKeys.end );
		Standalone<RangeResultRef> nextData = self->txnStateStore->readRange(txnKeys, BUGGIFY ? 3 : SERVER_KNOBS->DESIRED_TOTAL_BYTES, SERVER_KNOBS->DESIRED_TOTAL_BYTES).get();

		for(auto& r : self->proxies) {
			TxnStateRequest req;
			req.arena = data.arena();
			req.data = data;
			req.sequence = txnSequence;
			req.last = !nextData.size();
			txnReplies.push_back( brokenPromiseToNever( r.txnState.getReply( req ) ) );
			dataOutstanding += data.arena().getSize();
		}
		data = nextData;
		txnSequence++;

		if(dataOutstanding > SERVER_KNOBS->MAX_TXS_SEND_MEMORY) {
			wait( waitForAll(txnReplies) );
			txnReplies = vector<Future<Void>>();
			dataOutstanding = 0;
		}

		wait(yield());
	}
	wait( waitForAll(txnReplies) );

	vector<Future<ResolveTransactionBatchReply>> replies;
	for(auto& r : self->resolvers) {
		ResolveTransactionBatchRequest req;
		req.prevVersion = -1;
		req.version = self->lastEpochEnd;
		req.lastReceivedVersion = -1;

		replies.push_back( brokenPromiseToNever( r.resolve.getReply( req ) ) );
	}

	wait(waitForAll(replies));
	return Void();
}

ACTOR Future<Void> triggerUpdates( Reference<MasterData> self, Reference<ILogSystem> oldLogSystem ) {
	loop {
		wait( oldLogSystem->onLogSystemConfigChange() || self->cstate.fullyRecovered.getFuture() || self->recruitmentStalled->onChange() );
		if(self->cstate.fullyRecovered.isSet())
			return Void();

		self->registrationTrigger.trigger();
	}
}

ACTOR Future<Void> discardCommit(IKeyValueStore* store, LogSystemDiskQueueAdapter* adapter) {
	state Future<LogSystemDiskQueueAdapter::CommitMessage> fcm = adapter->getCommitMessage();
	state Future<Void> committed = store->commit();
	LogSystemDiskQueueAdapter::CommitMessage cm = wait(fcm);
	ASSERT(!committed.isReady());
	cm.acknowledge.send(Void());
	ASSERT(committed.isReady());
	return Void();
}

void updateConfigForForcedRecovery(Reference<MasterData> self, vector<Standalone<CommitTransactionRef>>* initialConfChanges) {
	bool regionsChanged = false;
	for(auto& it : self->configuration.regions) {
		if(it.dcId == self->myInterface.locality.dcId().get() && it.priority < 0) {
			it.priority = 1;
			regionsChanged = true;
		} else if(it.dcId != self->myInterface.locality.dcId().get() && it.priority >= 0) {
			it.priority = -1;
			regionsChanged = true;
		}
	}
	Standalone<CommitTransactionRef> regionCommit;
	regionCommit.mutations.push_back_deep(regionCommit.arena(), MutationRef(MutationRef::SetValue, configKeysPrefix.toString() + "usable_regions", LiteralStringRef("1")));
	self->configuration.applyMutation( regionCommit.mutations.back() );
	if(regionsChanged) {
		std::sort(self->configuration.regions.begin(), self->configuration.regions.end(), RegionInfo::sort_by_priority() );
		StatusObject regionJSON;
		regionJSON["regions"] = self->configuration.getRegionJSON();
		regionCommit.mutations.push_back_deep(regionCommit.arena(), MutationRef(MutationRef::SetValue, configKeysPrefix.toString() + "regions", BinaryWriter::toValue(regionJSON, IncludeVersion()).toString()));
		self->configuration.applyMutation( regionCommit.mutations.back() ); //modifying the configuration directly does not change the configuration when it is re-serialized unless we call applyMutation 
		TraceEvent("ForcedRecoveryConfigChange", self->dbgid)
			.setMaxEventLength(11000)
			.setMaxFieldLength(10000)
			.detail("Conf", self->configuration.toString());
	}
	initialConfChanges->push_back(regionCommit);
}

ACTOR Future<Void> recoverFrom( Reference<MasterData> self, Reference<ILogSystem> oldLogSystem, vector<StorageServerInterface>* seedServers, vector<Standalone<CommitTransactionRef>>* initialConfChanges, Future<Version> poppedTxsVersion ) {
	TraceEvent("MasterRecoveryState", self->dbgid)
		.detail("StatusCode", RecoveryStatus::reading_transaction_system_state)
		.detail("Status", RecoveryStatus::names[RecoveryStatus::reading_transaction_system_state])
		.trackLatest("MasterRecoveryState");
	self->hasConfiguration = false;

	if(BUGGIFY)
		wait( delay(10.0) );

	Version txsPoppedVersion = wait( poppedTxsVersion );
	wait( readTransactionSystemState( self, oldLogSystem, txsPoppedVersion ) );
	for (auto& itr : *initialConfChanges) {
		for(auto& m : itr.mutations) {
			self->configuration.applyMutation( m );
		}
	}

	if(self->forceRecovery) {
		updateConfigForForcedRecovery(self, initialConfChanges);
	}

	debug_checkMaxRestoredVersion( UID(), self->lastEpochEnd, "DBRecovery" );

	// Ordinarily we pass through this loop once and recover.  We go around the loop if recovery stalls for more than a second,
	// a provisional master is initialized, and an "emergency transaction" is submitted that might change the configuration so that we can
	// finish recovery.

	state std::map<Optional<Value>,int8_t> originalLocalityMap = self->dcId_locality;
	state Future<vector<Standalone<CommitTransactionRef>>> recruitments = recruitEverything( self, seedServers, oldLogSystem );
	state double provisionalDelay = SERVER_KNOBS->PROVISIONAL_START_DELAY;
	loop {
		state Future<Standalone<CommitTransactionRef>> provisional = provisionalMaster(self, delay(provisionalDelay));
		provisionalDelay = std::min(SERVER_KNOBS->PROVISIONAL_MAX_DELAY, provisionalDelay*SERVER_KNOBS->PROVISIONAL_DELAY_GROWTH);
		choose {
			when (vector<Standalone<CommitTransactionRef>> confChanges = wait( recruitments )) {
				initialConfChanges->insert( initialConfChanges->end(), confChanges.begin(), confChanges.end() );
				provisional.cancel();
				break;
			}
			when (Standalone<CommitTransactionRef> _req = wait( provisional )) {
				state Standalone<CommitTransactionRef> req = _req;  // mutable
				TEST(true);  // Emergency transaction processing during recovery
				TraceEvent("EmergencyTransaction", self->dbgid);
				for (auto m = req.mutations.begin(); m != req.mutations.end(); ++m)
					TraceEvent("EmergencyTransactionMutation", self->dbgid).detail("MType", m->type).detail("P1", m->param1).detail("P2", m->param2);

				DatabaseConfiguration oldConf = self->configuration;
				self->configuration = self->originalConfiguration;
				for(auto& m : req.mutations)
					self->configuration.applyMutation( m );

				initialConfChanges->clear();
				if(self->originalConfiguration.isValid() && self->configuration.usableRegions != self->originalConfiguration.usableRegions) {
					TraceEvent(SevWarnAlways, "CannotChangeUsableRegions", self->dbgid);
					self->configuration = self->originalConfiguration;
				} else {
					initialConfChanges->push_back(req);
				}
				if(self->forceRecovery) {
					updateConfigForForcedRecovery(self, initialConfChanges);
				}

				if(self->configuration != oldConf) { //confChange does not trigger when including servers
					self->dcId_locality = originalLocalityMap;
					recruitments = recruitEverything( self, seedServers, oldLogSystem );
				}
			}
		}

		provisional.cancel();
	}

	return Void();
}

ACTOR Future<Void> getVersion(Reference<MasterData> self, GetCommitVersionRequest req) {
	state std::map<UID, ProxyVersionReplies>::iterator proxyItr = self->lastProxyVersionReplies.find(req.requestingProxy); // lastProxyVersionReplies never changes

	if (proxyItr == self->lastProxyVersionReplies.end()) {
		// Request from invalid proxy (e.g. from duplicate recruitment request)
		req.reply.send(Never());
		return Void();
	}

	TEST(proxyItr->second.latestRequestNum.get() < req.requestNum - 1); // Commit version request queued up
	wait(proxyItr->second.latestRequestNum.whenAtLeast(req.requestNum-1));

	auto itr = proxyItr->second.replies.find(req.requestNum);
	if (itr != proxyItr->second.replies.end()) {
		TEST(true); // Duplicate request for sequence
		req.reply.send(itr->second);
	}
	else if(req.requestNum <= proxyItr->second.latestRequestNum.get()) {
		TEST(true); // Old request for previously acknowledged sequence - may be impossible with current FlowTransport implementation
		ASSERT( req.requestNum < proxyItr->second.latestRequestNum.get() );  // The latest request can never be acknowledged
		req.reply.send(Never());
	}
	else {
		GetCommitVersionReply rep;

		if(self->version == invalidVersion) {
			self->lastVersionTime = now();
			self->version = self->recoveryTransactionVersion;
			rep.prevVersion = self->lastEpochEnd;
		}
		else {
			double t1 = now();
			if(BUGGIFY) {
				t1 = self->lastVersionTime;
			}
			rep.prevVersion = self->version;
			self->version += std::max<Version>(1, std::min<Version>(SERVER_KNOBS->MAX_READ_TRANSACTION_LIFE_VERSIONS, SERVER_KNOBS->VERSIONS_PER_SECOND*(t1-self->lastVersionTime)));

			TEST( self->version - rep.prevVersion == 1 );  // Minimum possible version gap
			TEST( self->version - rep.prevVersion == SERVER_KNOBS->MAX_READ_TRANSACTION_LIFE_VERSIONS );  // Maximum possible version gap
			self->lastVersionTime = t1;

			if(self->resolverNeedingChanges.count(req.requestingProxy)) {
				rep.resolverChanges = self->resolverChanges.get();
				rep.resolverChangesVersion = self->resolverChangesVersion;
				self->resolverNeedingChanges.erase(req.requestingProxy);

				if(self->resolverNeedingChanges.empty())
					self->resolverChanges.set(Standalone<VectorRef<ResolverMoveRef>>());
			}
		}

		rep.version = self->version;
		rep.requestNum = req.requestNum;

		proxyItr->second.replies.erase(proxyItr->second.replies.begin(), proxyItr->second.replies.upper_bound(req.mostRecentProcessedRequestNum));
		proxyItr->second.replies[req.requestNum] = rep;
		ASSERT(rep.prevVersion >= 0);
		req.reply.send(rep);

		ASSERT(proxyItr->second.latestRequestNum.get() == req.requestNum - 1);
		proxyItr->second.latestRequestNum.set(req.requestNum);
	}

	return Void();
}

ACTOR Future<Void> provideVersions(Reference<MasterData> self) {
	state ActorCollection versionActors(false);

	for (auto& p : self->proxies)
		self->lastProxyVersionReplies[p.id()] = ProxyVersionReplies();

	loop {
		choose {
			when(GetCommitVersionRequest req = waitNext(self->myInterface.getCommitVersion.getFuture())) {
				versionActors.add(getVersion(self, req));
			}
			when(wait(versionActors.getResult())) { }
		}
	}
}

std::pair<KeyRangeRef, bool> findRange( CoalescedKeyRangeMap<int>& key_resolver, Standalone<VectorRef<ResolverMoveRef>>& movedRanges, int src, int dest ) {
	auto ranges = key_resolver.ranges();
	auto prev = ranges.begin();
	auto it = ranges.begin();
	++it;
	if(it==ranges.end()) {
		if(ranges.begin().value() != src || std::find(movedRanges.begin(), movedRanges.end(), ResolverMoveRef(ranges.begin()->range(), dest)) != movedRanges.end())
			throw operation_failed();
		return std::make_pair(ranges.begin().range(), true);
	}

	std::set<int> borders;
	//If possible expand an existing boundary between the two resolvers
	for(; it != ranges.end(); ++it) {
		if(it->value() == src && prev->value() == dest && std::find(movedRanges.begin(), movedRanges.end(), ResolverMoveRef(it->range(), dest)) == movedRanges.end()) {
			return std::make_pair(it->range(), true);
		}
		if(it->value() == dest && prev->value() == src && std::find(movedRanges.begin(), movedRanges.end(), ResolverMoveRef(prev->range(), dest)) == movedRanges.end()) {
			return std::make_pair(prev->range(), false);
		}
		if(it->value() == dest)
			borders.insert(prev->value());
		if(prev->value() == dest)
			borders.insert(it->value());
		++prev;
	}

	prev = ranges.begin();
	it = ranges.begin();
	++it;
	//If possible create a new boundry which doesn't exist yet
	for(; it != ranges.end(); ++it) {
		if(it->value() == src && !borders.count(prev->value()) && std::find(movedRanges.begin(), movedRanges.end(), ResolverMoveRef(it->range(), dest)) == movedRanges.end()) {
			return std::make_pair(it->range(), true);
		}
		if(prev->value() == src && !borders.count(it->value()) && std::find(movedRanges.begin(), movedRanges.end(), ResolverMoveRef(prev->range(), dest)) == movedRanges.end()) {
			return std::make_pair(prev->range(), false);
		}
		++prev;
	}

	it = ranges.begin();
	for(; it != ranges.end(); ++it) {
		if(it->value() == src && std::find(movedRanges.begin(), movedRanges.end(), ResolverMoveRef(it->range(), dest)) == movedRanges.end()) {
			return std::make_pair(it->range(), true);
		}
	}
	throw operation_failed(); //we are already attempting to move all of the data one resolver is assigned, so do not move anything
}

ACTOR Future<Void> resolutionBalancing(Reference<MasterData> self) {
	state CoalescedKeyRangeMap<int> key_resolver;
	key_resolver.insert(allKeys, 0);
	loop {
		wait(delay(SERVER_KNOBS->MIN_BALANCE_TIME, TaskPriority::ResolutionMetrics));
		while(self->resolverChanges.get().size())
			wait(self->resolverChanges.onChange());
		state std::vector<Future<ResolutionMetricsReply>> futures;
		for (auto& p : self->resolvers)
			futures.push_back(brokenPromiseToNever(p.metrics.getReply(ResolutionMetricsRequest(), TaskPriority::ResolutionMetrics)));
		wait( waitForAll(futures) );
		state IndexedSet<std::pair<int64_t, int>, NoMetric> metrics;

		int64_t total = 0;
		for (int i = 0; i < futures.size(); i++) {
			total += futures[i].get().value;
			metrics.insert(std::make_pair(futures[i].get().value, i), NoMetric());
			//TraceEvent("ResolverMetric").detail("I", i).detail("Metric", futures[i].get());
		}
		if( metrics.lastItem()->first - metrics.begin()->first > SERVER_KNOBS->MIN_BALANCE_DIFFERENCE ) {
			try {
				state int src = metrics.lastItem()->second;
				state int dest = metrics.begin()->second;
				state int64_t amount = std::min( metrics.lastItem()->first - total/self->resolvers.size(), total/self->resolvers.size() - metrics.begin()->first ) / 2;
				state Standalone<VectorRef<ResolverMoveRef>> movedRanges;

				loop {
					state std::pair<KeyRangeRef, bool> range = findRange( key_resolver, movedRanges, src, dest );

					ResolutionSplitRequest req;
					req.front = range.second;
					req.offset = amount;
					req.range = range.first;

					ResolutionSplitReply split = wait( brokenPromiseToNever(self->resolvers[metrics.lastItem()->second].split.getReply(req, TaskPriority::ResolutionMetrics)) );
					KeyRangeRef moveRange = range.second ? KeyRangeRef( range.first.begin, split.key ) : KeyRangeRef( split.key, range.first.end );
					movedRanges.push_back_deep(movedRanges.arena(), ResolverMoveRef(moveRange, dest));
					TraceEvent("MovingResolutionRange").detail("Src", src).detail("Dest", dest).detail("Amount", amount).detail("StartRange", range.first).detail("MoveRange", moveRange).detail("Used", split.used).detail("KeyResolverRanges", key_resolver.size());
					amount -= split.used;
					if(moveRange != range.first || amount <= 0 )
						break;
				}
				for(auto& it : movedRanges)
					key_resolver.insert(it.range, it.dest);
				//for(auto& it : key_resolver.ranges())
				//	TraceEvent("KeyResolver").detail("Range", it.range()).detail("Value", it.value());

				self->resolverChangesVersion = self->version + 1;
				for (auto& p : self->proxies)
					self->resolverNeedingChanges.insert(p.id());
				self->resolverChanges.set(movedRanges);
			} catch( Error&e ) {
				if(e.code() != error_code_operation_failed)
					throw;
			}
		}
	}
}

static std::set<int> const& normalMasterErrors() {
	static std::set<int> s;
	if (s.empty()) {
		s.insert( error_code_tlog_stopped );
		s.insert( error_code_master_tlog_failed );
		s.insert( error_code_master_proxy_failed );
		s.insert( error_code_master_resolver_failed );
		s.insert( error_code_master_backup_worker_failed );
		s.insert( error_code_recruitment_failed );
		s.insert( error_code_no_more_servers );
		s.insert( error_code_master_recovery_failed );
		s.insert( error_code_coordinated_state_conflict );
		s.insert( error_code_master_max_versions_in_flight );
		s.insert( error_code_worker_removed );
		s.insert( error_code_new_coordinators_timed_out );
		s.insert( error_code_broken_promise );
	}
	return s;
}

ACTOR Future<Void> changeCoordinators( Reference<MasterData> self ) {
	loop {
		ChangeCoordinatorsRequest req = waitNext( self->myInterface.changeCoordinators.getFuture() );
		state ChangeCoordinatorsRequest changeCoordinatorsRequest = req;

		while( !self->cstate.previousWrite.isReady() ) {
			wait( self->cstate.previousWrite );
			wait( delay(0) ); //if a new core state is ready to be written, have that take priority over our finalizing write;
		}

		if(!self->cstate.fullyRecovered.isSet()) {
			wait( self->cstate.write(self->cstate.myDBState, true) );
		}

		try {
			wait( self->cstate.move( ClusterConnectionString( changeCoordinatorsRequest.newConnectionString.toString() ) ) );
		}
		catch(Error &e) {
			if(e.code() != error_code_actor_cancelled)
				changeCoordinatorsRequest.reply.sendError(e);

			throw;
		}

		throw internal_error();
	}
}

ACTOR Future<Void> rejoinRequestHandler( Reference<MasterData> self ) {
	loop {
		TLogRejoinRequest req = waitNext( self->myInterface.tlogRejoin.getFuture() );
		req.reply.send(true);
	}
}

ACTOR Future<Void> trackTlogRecovery( Reference<MasterData> self, Reference<AsyncVar<Reference<ILogSystem>>> oldLogSystems, Future<Void> minRecoveryDuration ) {
	state Future<Void> rejoinRequests = Never();
	state DBRecoveryCount recoverCount = self->cstate.myDBState.recoveryCount + 1;
	loop {
		state DBCoreState newState;
		self->logSystem->toCoreState( newState );
		newState.recoveryCount = recoverCount;
		state Future<Void> changed = self->logSystem->onCoreStateChanged();
		ASSERT( newState.tLogs[0].tLogWriteAntiQuorum == self->configuration.tLogWriteAntiQuorum && newState.tLogs[0].tLogReplicationFactor == self->configuration.tLogReplicationFactor );

		state bool allLogs = newState.tLogs.size() == self->configuration.expectedLogSets(self->primaryDcId.size() ? self->primaryDcId[0] : Optional<Key>());
		state bool finalUpdate = !newState.oldTLogData.size() && allLogs;
		wait( self->cstate.write(newState, finalUpdate) );
		wait( minRecoveryDuration );
		self->logSystem->coreStateWritten(newState);
		if(self->cstateUpdated.canBeSet()) {
			self->cstateUpdated.send(Void());
		}

		if( finalUpdate ) {
			self->recoveryState = RecoveryState::FULLY_RECOVERED;
			TraceEvent("MasterRecoveryState", self->dbgid)
			.detail("StatusCode", RecoveryStatus::fully_recovered)
			.detail("Status", RecoveryStatus::names[RecoveryStatus::fully_recovered])
			.trackLatest("MasterRecoveryState");

			TraceEvent("MasterRecoveryGenerations", self->dbgid)
			.detail("ActiveGenerations", 1)
			.trackLatest("MasterRecoveryGenerations");
		} else if( !newState.oldTLogData.size() && self->recoveryState < RecoveryState::STORAGE_RECOVERED ) {
			self->recoveryState = RecoveryState::STORAGE_RECOVERED;
			TraceEvent("MasterRecoveryState", self->dbgid)
			.detail("StatusCode", RecoveryStatus::storage_recovered)
			.detail("Status", RecoveryStatus::names[RecoveryStatus::storage_recovered])
			.trackLatest("MasterRecoveryState");
		} else if( allLogs && self->recoveryState < RecoveryState::ALL_LOGS_RECRUITED ) {
			self->recoveryState = RecoveryState::ALL_LOGS_RECRUITED;
			TraceEvent("MasterRecoveryState", self->dbgid)
			.detail("StatusCode", RecoveryStatus::all_logs_recruited)
			.detail("Status", RecoveryStatus::names[RecoveryStatus::all_logs_recruited])
			.trackLatest("MasterRecoveryState");
		}

		if(newState.oldTLogData.size() && self->configuration.repopulateRegionAntiQuorum > 0 && self->logSystem->remoteStorageRecovered()) {
			TraceEvent(SevWarnAlways, "RecruitmentStalled_RemoteStorageRecovered", self->dbgid);
			self->recruitmentStalled->set(true);
		}
		self->registrationTrigger.trigger();

		if( finalUpdate ) {
			oldLogSystems->get()->stopRejoins();
			rejoinRequests = rejoinRequestHandler(self);
			return Void();
		}

		wait( changed );
	}
}

ACTOR Future<Void> configurationMonitor(Reference<MasterData> self, Database cx) {
	loop {
		state ReadYourWritesTransaction tr(cx);

		loop {
			try {
				tr.setOption(FDBTransactionOptions::ACCESS_SYSTEM_KEYS);
				Standalone<RangeResultRef> results = wait( tr.getRange( configKeys, CLIENT_KNOBS->TOO_MANY ) );
				ASSERT( !results.more && results.size() < CLIENT_KNOBS->TOO_MANY );

				DatabaseConfiguration conf;
				conf.fromKeyValues((VectorRef<KeyValueRef>) results);
				if(conf != self->configuration) {
					if(self->recoveryState != RecoveryState::ALL_LOGS_RECRUITED && self->recoveryState != RecoveryState::FULLY_RECOVERED) {
						throw master_recovery_failed();
					}

					self->configuration = conf;
					self->registrationTrigger.trigger();
				}

				state Future<Void> watchFuture = tr.watch(moveKeysLockOwnerKey) || tr.watch(excludedServersVersionKey) || tr.watch(failedServersVersionKey);
				wait(tr.commit());
				wait(watchFuture);
				break;
			} catch (Error& e) {
				wait( tr.onError(e) );
			}
		}
	}
}

ACTOR static Future<Optional<Version>> getMinBackupVersion(Reference<MasterData> self, Database cx) {
	loop {
		state ReadYourWritesTransaction tr(cx);

		try {
			tr.setOption(FDBTransactionOptions::ACCESS_SYSTEM_KEYS);
			tr.setOption(FDBTransactionOptions::LOCK_AWARE);
			Optional<Value> value = wait(tr.get(backupStartedKey));
			Optional<Version> minVersion;
			if (value.present()) {
				auto uidVersions = decodeBackupStartedValue(value.get());
				TraceEvent e("GotBackupStartKey", self->dbgid);
				int i = 1;
				for (auto [uid, version] : uidVersions) {
					e.detail(format("BackupID%d", i), uid).detail(format("Version%d", i), version);
					i++;
					minVersion = minVersion.present() ? std::min(version, minVersion.get()) : version;
				}
			} else {
				TraceEvent("EmptyBackupStartKey", self->dbgid);
			}
			return minVersion;

		} catch (Error& e) {
			wait(tr.onError(e));
		}
	}
}

ACTOR static Future<Void> recruitBackupWorkers(Reference<MasterData> self, Database cx) {
	ASSERT(self->backupWorkers.size() > 0);

	// Avoid race between a backup worker's save progress and the reads below.
	wait(delay(SERVER_KNOBS->SECONDS_BEFORE_RECRUIT_BACKUP_WORKER));

	state LogEpoch epoch = self->cstate.myDBState.recoveryCount;
	state Reference<BackupProgress> backupProgress(
	    new BackupProgress(self->dbgid, self->logSystem->getOldEpochTagsVersionsInfo()));
	state Future<Void> gotProgress = getBackupProgress(cx, self->dbgid, backupProgress);
	state std::vector<Future<InitializeBackupReply>> initializationReplies;

	state std::vector<std::pair<UID, Tag>> idsTags; // worker IDs and tags for current epoch
	state int logRouterTags = self->logSystem->getLogRouterTags();
	for (int i = 0; i < logRouterTags; i++) {
		idsTags.emplace_back(deterministicRandom()->randomUniqueID(), Tag(tagLocalityLogRouter, i));
	}

	const Version startVersion = self->logSystem->getBackupStartVersion();
	state int i = 0;
	for (; i < logRouterTags; i++) {
		const auto& worker = self->backupWorkers[i % self->backupWorkers.size()];
		InitializeBackupRequest req(idsTags[i].first);
		req.recruitedEpoch = epoch;
		req.backupEpoch = epoch;
		req.routerTag = idsTags[i].second;
		req.totalTags = logRouterTags;
		req.startVersion = startVersion;
		TraceEvent("BackupRecruitment", self->dbgid)
		    .detail("RequestID", req.reqId)
		    .detail("Tag", req.routerTag.toString())
		    .detail("Epoch", epoch)
		    .detail("BackupEpoch", epoch)
		    .detail("StartVersion", req.startVersion);
		initializationReplies.push_back(
		    transformErrors(throwErrorOr(worker.backup.getReplyUnlessFailedFor(
		                        req, SERVER_KNOBS->BACKUP_TIMEOUT, SERVER_KNOBS->MASTER_FAILURE_SLOPE_DURING_RECOVERY)),
		                    master_backup_worker_failed()));
	}

<<<<<<< HEAD
	state Future<Optional<Version>> fMinVersion = getMinBackupVersion(self, cx);
	wait(gotProgress && success(fMinVersion));

	std::map<std::tuple<LogEpoch, Version, int>, std::map<Tag, Version>> toRecruit =
	    backupProgress->getUnfinishedBackup();
	for (const auto& [epochVersionCount, tagVersions] : toRecruit) {
		const Version oldEpochEnd = std::get<1>(epochVersionCount);
		if (!fMinVersion.get().present() || fMinVersion.get().get() >= oldEpochEnd) {
			TraceEvent("SkipBackupRecruitment", self->dbgid)
			    .detail("MinVersion", fMinVersion.get().get())
			    .detail("Epoch", epoch)
			    .detail("OldEpoch", std::get<0>(epochVersionCount))
			    .detail("OldEpochEnd", oldEpochEnd);
			continue;
		}
=======
	wait(gotProgress);
	std::map<std::tuple<LogEpoch, Version, int>, std::map<Tag, Version>> toRecruit =
	    backupProgress->getUnfinishedBackup();
	for (const auto& [epochVersionTags, tagVersions] : toRecruit) {
>>>>>>> be67ab4d
		for (const auto& [tag, version] : tagVersions) {
			const auto& worker = self->backupWorkers[i % self->backupWorkers.size()];
			i++;
			InitializeBackupRequest req(deterministicRandom()->randomUniqueID());
			req.recruitedEpoch = epoch;
<<<<<<< HEAD
			req.backupEpoch = std::get<0>(epochVersionCount);
			req.routerTag = tag;
			req.totalTags = std::get<2>(epochVersionCount);
			req.startVersion = version; // savedVersion + 1
			req.endVersion = oldEpochEnd - 1;
=======
			req.backupEpoch = std::get<0>(epochVersionTags);
			req.routerTag = tag;
			req.totalTags = std::get<2>(epochVersionTags);
			req.startVersion = version; // savedVersion + 1
			req.endVersion = std::get<1>(epochVersionTags) - 1;
>>>>>>> be67ab4d
			TraceEvent("BackupRecruitment", self->dbgid)
			    .detail("RequestID", req.reqId)
			    .detail("Tag", req.routerTag.toString())
			    .detail("Epoch", epoch)
			    .detail("BackupEpoch", req.backupEpoch)
			    .detail("StartVersion", req.startVersion)
			    .detail("EndVersion", req.endVersion.get());
			initializationReplies.push_back(transformErrors(
			    throwErrorOr(worker.backup.getReplyUnlessFailedFor(req, SERVER_KNOBS->BACKUP_TIMEOUT,
			                                                       SERVER_KNOBS->MASTER_FAILURE_SLOPE_DURING_RECOVERY)),
			    master_backup_worker_failed()));
		}
	}

	std::vector<InitializeBackupReply> newRecruits = wait(getAll(initializationReplies));
	self->logSystem->setBackupWorkers(newRecruits);
	TraceEvent("BackupRecruitmentDone", self->dbgid);
	self->registrationTrigger.trigger();
	return Void();
}

ACTOR Future<Void> masterCore( Reference<MasterData> self ) {
	state TraceInterval recoveryInterval("MasterRecovery");
	state double recoverStartTime = now();

	self->addActor.send( waitFailureServer(self->myInterface.waitFailure.getFuture()) );

	TraceEvent( recoveryInterval.begin(), self->dbgid );

	self->recoveryState = RecoveryState::READING_CSTATE;
	TraceEvent("MasterRecoveryState", self->dbgid)
		.detail("StatusCode", RecoveryStatus::reading_coordinated_state)
		.detail("Status", RecoveryStatus::names[RecoveryStatus::reading_coordinated_state])
		.trackLatest("MasterRecoveryState");

	wait( self->cstate.read() );

	self->recoveryState = RecoveryState::LOCKING_CSTATE;
	TraceEvent("MasterRecoveryState", self->dbgid)
		.detail("StatusCode", RecoveryStatus::locking_coordinated_state)
		.detail("Status", RecoveryStatus::names[RecoveryStatus::locking_coordinated_state])
		.detail("TLogs", self->cstate.prevDBState.tLogs.size())
		.detail("ActiveGenerations", self->cstate.myDBState.oldTLogData.size() + 1)
		.detail("MyRecoveryCount", self->cstate.prevDBState.recoveryCount+2)
		.detail("ForceRecovery", self->forceRecovery)
		.trackLatest("MasterRecoveryState");
	//for (const auto& old : self->cstate.prevDBState.oldTLogData) {
	//	TraceEvent("BWReadCoreState", self->dbgid).detail("Epoch", old.epoch).detail("Version", old.epochEnd);
	//}

	TraceEvent("MasterRecoveryGenerations", self->dbgid)
		.detail("ActiveGenerations", self->cstate.myDBState.oldTLogData.size() + 1)
		.trackLatest("MasterRecoveryGenerations");

	if (self->cstate.myDBState.oldTLogData.size() > CLIENT_KNOBS->MAX_GENERATIONS_OVERRIDE) {
		if (self->cstate.myDBState.oldTLogData.size() >= CLIENT_KNOBS->MAX_GENERATIONS) {
			TraceEvent(SevError, "RecoveryStoppedTooManyOldGenerations").detail("OldGenerations", self->cstate.myDBState.oldTLogData.size())
				.detail("Reason", "Recovery stopped because too many recoveries have happened since the last time the cluster was fully_recovered. Set --knob_max_generations_override on your server processes to a value larger than OldGenerations to resume recovery once the underlying problem has been fixed.");
			wait(Future<Void>(Never()));
		} else if (self->cstate.myDBState.oldTLogData.size() > CLIENT_KNOBS->RECOVERY_DELAY_START_GENERATION) {
			TraceEvent(SevError, "RecoveryDelayedTooManyOldGenerations").detail("OldGenerations", self->cstate.myDBState.oldTLogData.size())
				.detail("Reason", "Recovery is delayed because too many recoveries have happened since the last time the cluster was fully_recovered. Set --knob_max_generations_override on your server processes to a value larger than OldGenerations to resume recovery once the underlying problem has been fixed.");
			wait(delay(CLIENT_KNOBS->RECOVERY_DELAY_SECONDS_PER_GENERATION*(self->cstate.myDBState.oldTLogData.size() - CLIENT_KNOBS->RECOVERY_DELAY_START_GENERATION)));
		}
	}

	state Reference<AsyncVar<Reference<ILogSystem>>> oldLogSystems( new AsyncVar<Reference<ILogSystem>> );
	state Future<Void> recoverAndEndEpoch = ILogSystem::recoverAndEndEpoch(oldLogSystems, self->dbgid, self->cstate.prevDBState, self->myInterface.tlogRejoin.getFuture(), self->myInterface.locality, &self->forceRecovery);

	DBCoreState newState = self->cstate.myDBState;
	newState.recoveryCount++;
	wait( self->cstate.write(newState) || recoverAndEndEpoch );

	self->recoveryState = RecoveryState::RECRUITING;

	state vector<StorageServerInterface> seedServers;
	state vector<Standalone<CommitTransactionRef>> initialConfChanges;
	state Future<Void> logChanges;
	state Future<Void> minRecoveryDuration;
	state Future<Version> poppedTxsVersion;

	loop {
		Reference<ILogSystem> oldLogSystem = oldLogSystems->get();
		if(oldLogSystem) {
			logChanges = triggerUpdates(self, oldLogSystem);
			if(!minRecoveryDuration.isValid()) {
				minRecoveryDuration = delay(SERVER_KNOBS->ENFORCED_MIN_RECOVERY_DURATION);
				poppedTxsVersion = oldLogSystem->getTxsPoppedVersion();
			}
		}

		state Future<Void> reg = oldLogSystem ? updateRegistration(self, oldLogSystem) : Never();
		self->registrationTrigger.trigger();

		choose {
			when (wait( oldLogSystem ? recoverFrom(self, oldLogSystem, &seedServers, &initialConfChanges, poppedTxsVersion) : Never() )) { reg.cancel(); break; }
			when (wait( oldLogSystems->onChange() )) {}
			when (wait( reg )) { throw internal_error(); }
			when (wait( recoverAndEndEpoch )) {}
		}
	}

	if(self->neverCreated) {
		recoverStartTime = now();
	}

	recoverAndEndEpoch.cancel();

	ASSERT( self->proxies.size() <= self->configuration.getDesiredProxies() );
	ASSERT( self->resolvers.size() <= self->configuration.getDesiredResolvers() );

	self->recoveryState = RecoveryState::RECOVERY_TRANSACTION;
	TraceEvent("MasterRecoveryState", self->dbgid)
		.detail("StatusCode", RecoveryStatus::recovery_transaction)
		.detail("Status", RecoveryStatus::names[RecoveryStatus::recovery_transaction])
		.detail("PrimaryLocality", self->primaryLocality)
		.detail("DcId", self->myInterface.locality.dcId())
		.trackLatest("MasterRecoveryState");

	// Recovery transaction
	state bool debugResult = debug_checkMinRestoredVersion( UID(), self->lastEpochEnd, "DBRecovery", SevWarn );

	CommitTransactionRequest recoveryCommitRequest;
	recoveryCommitRequest.flags = recoveryCommitRequest.flags | CommitTransactionRequest::FLAG_IS_LOCK_AWARE;
	CommitTransactionRef &tr = recoveryCommitRequest.transaction;
	int mmApplied = 0;  // The number of mutations in tr.mutations that have been applied to the txnStateStore so far
	if (self->lastEpochEnd != 0) {
		if(self->forceRecovery) {
			BinaryWriter bw(Unversioned());
			tr.set(recoveryCommitRequest.arena, killStorageKey, (bw << self->safeLocality).toValue());
		}

		// This transaction sets \xff/lastEpochEnd, which the shard servers can use to roll back speculatively
		//   processed semi-committed transactions from the previous epoch.
		// It also guarantees the shard servers and tlog servers eventually get versions in the new epoch, which
		//   clients might rely on.
		// This transaction is by itself in a batch (has its own version number), which simplifies storage servers slightly (they assume there are no modifications to serverKeys in the same batch)
		// The proxy also expects the lastEpochEndKey mutation to be first in the transaction
		BinaryWriter bw(Unversioned());
		tr.set(recoveryCommitRequest.arena, lastEpochEndKey, (bw << self->lastEpochEnd).toValue());

		if(self->forceRecovery) {
			tr.set(recoveryCommitRequest.arena, rebootWhenDurableKey, StringRef());
			tr.set(recoveryCommitRequest.arena, moveKeysLockOwnerKey, BinaryWriter::toValue(deterministicRandom()->randomUniqueID(),Unversioned()));
		}
	} else {
		// Recruit and seed initial shard servers
		// This transaction must be the very first one in the database (version 1)
		seedShardServers(recoveryCommitRequest.arena, tr, seedServers);
	}
	// initialConfChanges have not been conflict checked against any earlier writes in the recovery transaction, so do this as early as possible in the recovery transaction
	// but see above comments as to why it can't be absolutely first.  Theoretically emergency transactions should conflict check against the lastEpochEndKey.
	for (auto& itr : initialConfChanges) {
		tr.mutations.append_deep(recoveryCommitRequest.arena, itr.mutations.begin(), itr.mutations.size());
		tr.write_conflict_ranges.append_deep(recoveryCommitRequest.arena, itr.write_conflict_ranges.begin(), itr.write_conflict_ranges.size());
	}

	tr.set(recoveryCommitRequest.arena, primaryLocalityKey, BinaryWriter::toValue(self->primaryLocality, Unversioned()));
	tr.set(recoveryCommitRequest.arena, backupVersionKey, backupVersionValue);
	tr.set(recoveryCommitRequest.arena, coordinatorsKey, self->coordinators.ccf->getConnectionString().toString());
	tr.set(recoveryCommitRequest.arena, logsKey, self->logSystem->getLogsValue());
	tr.set(recoveryCommitRequest.arena, primaryDatacenterKey, self->myInterface.locality.dcId().present() ? self->myInterface.locality.dcId().get() : StringRef());
	
	//FIXME: remove this code, caching the entire normal keyspace as a test of functionality
	//TODO: caching disabled for this merge
	//tr.set(recoveryCommitRequest.arena, storageCacheKey(normalKeys.begin), storageCacheValue({0}));
	//tr.set(recoveryCommitRequest.arena, storageCacheKey(normalKeys.end), storageCacheValue({}));
	//tr.set(recoveryCommitRequest.arena, cacheKeysKey(0, normalKeys.begin), serverKeysTrue);
	//tr.set(recoveryCommitRequest.arena, cacheKeysKey(0, normalKeys.end), serverKeysFalse);
	//tr.set(recoveryCommitRequest.arena, cacheChangeKeyFor(0), BinaryWriter::toValue(deterministicRandom()->randomUniqueID(),Unversioned()));
	//tr.set(recoveryCommitRequest.arena, cacheChangeKey, BinaryWriter::toValue(deterministicRandom()->randomUniqueID(),Unversioned()));

	tr.clear(recoveryCommitRequest.arena, tLogDatacentersKeys);
	for(auto& dc : self->primaryDcId) {
		tr.set(recoveryCommitRequest.arena, tLogDatacentersKeyFor(dc), StringRef());
	}
	if(self->configuration.usableRegions > 1) {
		for(auto& dc : self->remoteDcIds) {
			tr.set(recoveryCommitRequest.arena, tLogDatacentersKeyFor(dc), StringRef());
		}
	}

	applyMetadataMutations(self->dbgid, recoveryCommitRequest.arena, tr.mutations.slice(mmApplied, tr.mutations.size()), self->txnStateStore, nullptr, nullptr);
	mmApplied = tr.mutations.size();

	tr.read_snapshot = self->recoveryTransactionVersion;  // lastEpochEnd would make more sense, but isn't in the initial window of the resolver(s)

	TraceEvent("MasterRecoveryCommit", self->dbgid);
	state Future<ErrorOr<CommitID>> recoveryCommit = self->proxies[0].commit.tryGetReply(recoveryCommitRequest);
	self->addActor.send( self->logSystem->onError() );
	self->addActor.send( waitResolverFailure( self->resolvers ) );
	self->addActor.send( waitProxyFailure( self->proxies ) );
	self->addActor.send( provideVersions(self) );
	self->addActor.send( reportErrors(updateRegistration(self, self->logSystem), "UpdateRegistration", self->dbgid) );
	self->registrationTrigger.trigger();

	wait(discardCommit(self->txnStateStore, self->txnStateLogAdapter));

	// Wait for the recovery transaction to complete.
	// SOMEDAY: For faster recovery, do this and setDBState asynchronously and don't wait for them
	// unless we want to change TLogs
	wait((success(recoveryCommit) && sendInitialCommitToResolvers(self)) );
	if(recoveryCommit.isReady() && recoveryCommit.get().isError()) {
		TEST(true);  // Master recovery failed because of the initial commit failed
		throw master_recovery_failed();
	}

	ASSERT( self->recoveryTransactionVersion != 0 );

	self->recoveryState = RecoveryState::WRITING_CSTATE;
	TraceEvent("MasterRecoveryState", self->dbgid)
		.detail("StatusCode", RecoveryStatus::writing_coordinated_state)
		.detail("Status", RecoveryStatus::names[RecoveryStatus::writing_coordinated_state])
		.detail("TLogList", self->logSystem->describe())
		.trackLatest("MasterRecoveryState");

	// Multiple masters prevent conflicts between themselves via CoordinatedState (self->cstate)
	//  1. If SetMaster succeeds, then by CS's contract, these "new" Tlogs are the immediate
	//     successors of the "old" ones we are replacing
	//  2. logSystem->recoverAndEndEpoch ensured that a co-quorum of the "old" tLogs were stopped at
	//     versions <= self->lastEpochEnd, so no versions > self->lastEpochEnd could be (fully) committed to them.
	//  3. No other master will attempt to commit anything to our "new" Tlogs
	//     because it didn't recruit them
	//  4. Therefore, no full commit can come between self->lastEpochEnd and the first commit
	//     we made to the new Tlogs (self->recoveryTransactionVersion), and only our own semi-commits can come between our
	//     first commit and the next new TLogs

	self->addActor.send( trackTlogRecovery(self, oldLogSystems, minRecoveryDuration) );
	debug_advanceMaxCommittedVersion(UID(), self->recoveryTransactionVersion);
	wait(self->cstateUpdated.getFuture());
	debug_advanceMinCommittedVersion(UID(), self->recoveryTransactionVersion);

	if( debugResult ) {
		TraceEvent(self->forceRecovery ? SevWarn : SevError, "DBRecoveryDurabilityError");
	}

	TraceEvent("MasterCommittedTLogs", self->dbgid).detail("TLogs", self->logSystem->describe()).detail("RecoveryCount", self->cstate.myDBState.recoveryCount).detail("RecoveryTransactionVersion", self->recoveryTransactionVersion);

	TraceEvent(recoveryInterval.end(), self->dbgid).detail("RecoveryTransactionVersion", self->recoveryTransactionVersion);

	self->recoveryState = RecoveryState::ACCEPTING_COMMITS;
	double recoveryDuration = now() - recoverStartTime;

	TraceEvent((recoveryDuration > 4 && !g_network->isSimulated()) ? SevWarnAlways : SevInfo, "MasterRecoveryDuration", self->dbgid)
		.detail("RecoveryDuration", recoveryDuration)
		.trackLatest("MasterRecoveryDuration");

	TraceEvent("MasterRecoveryState", self->dbgid)
		.detail("StatusCode", RecoveryStatus::accepting_commits)
		.detail("Status", RecoveryStatus::names[RecoveryStatus::accepting_commits])
		.detail("StoreType", self->configuration.storageServerStoreType)
		.detail("RecoveryDuration", recoveryDuration)
		.trackLatest("MasterRecoveryState");

	if( self->resolvers.size() > 1 )
		self->addActor.send( resolutionBalancing(self) );

	self->addActor.send( changeCoordinators(self) );
	Database cx = openDBOnServer(self->dbInfo, TaskPriority::DefaultEndpoint, true, true);
	self->addActor.send(configurationMonitor(self, cx));
	if (self->configuration.backupWorkerEnabled) {
		self->addActor.send(recruitBackupWorkers(self, cx));
	} else {
		self->logSystem->setOldestBackupEpoch(self->cstate.myDBState.recoveryCount);
	}

	wait( Future<Void>(Never()) );
	throw internal_error();
}

ACTOR Future<Void> masterServer( MasterInterface mi, Reference<AsyncVar<ServerDBInfo>> db, ServerCoordinators coordinators, LifetimeToken lifetime, bool forceRecovery )
{
	state Future<Void> onDBChange = Void();
	state PromiseStream<Future<Void>> addActor;
	state Reference<MasterData> self( new MasterData( db, mi, coordinators, db->get().clusterInterface, LiteralStringRef(""), addActor, forceRecovery ) );
	state Future<Void> collection = actorCollection( self->addActor.getFuture() );

	TEST( !lifetime.isStillValid( db->get().masterLifetime, mi.id()==db->get().master.id() ) );  // Master born doomed
	TraceEvent("MasterLifetime", self->dbgid).detail("LifetimeToken", lifetime.toString());

	try {
		state Future<Void> core = masterCore( self );
		loop choose {
			when (wait( core )) { break; }
			when (wait( onDBChange )) {
				onDBChange = db->onChange();
				if (!lifetime.isStillValid( db->get().masterLifetime, mi.id()==db->get().master.id() )) {
					TraceEvent("MasterTerminated", mi.id()).detail("Reason", "LifetimeToken").detail("MyToken", lifetime.toString()).detail("CurrentToken", db->get().masterLifetime.toString());
					TEST(true);  // Master replaced, dying
					if (BUGGIFY) wait( delay(5) );
					throw worker_removed();
				}
			}
			when(BackupWorkerDoneRequest req = waitNext(mi.notifyBackupWorkerDone.getFuture())) {
				if (self->logSystem.isValid() && self->logSystem->removeBackupWorker(req)) {
					self->registrationTrigger.trigger();
				}
				req.reply.send(Void());
			}
			when (wait(collection) ) { ASSERT(false); throw internal_error(); }
		}
	} catch (Error& e) {
		state Error err = e;
		if(e.code() != error_code_actor_cancelled) {
			wait(delay(0.0));
		}

		while(!self->addActor.isEmpty()) {
			self->addActor.getFuture().pop();
		}
			
		TEST(err.code() == error_code_master_tlog_failed);  // Master: terminated because of a tLog failure
		TEST(err.code() == error_code_master_proxy_failed);  // Master: terminated because of a proxy failure
		TEST(err.code() == error_code_master_resolver_failed);  // Master: terminated because of a resolver failure
		TEST(err.code() == error_code_master_backup_worker_failed);  // Master: terminated because of a backup worker failure

		if (normalMasterErrors().count(err.code())) {
			TraceEvent("MasterTerminated", mi.id()).error(err);
			return Void();
		}
		throw err;
	}
	return Void();
}<|MERGE_RESOLUTION|>--- conflicted
+++ resolved
@@ -1314,46 +1314,31 @@
 		                    master_backup_worker_failed()));
 	}
 
-<<<<<<< HEAD
 	state Future<Optional<Version>> fMinVersion = getMinBackupVersion(self, cx);
 	wait(gotProgress && success(fMinVersion));
 
 	std::map<std::tuple<LogEpoch, Version, int>, std::map<Tag, Version>> toRecruit =
 	    backupProgress->getUnfinishedBackup();
-	for (const auto& [epochVersionCount, tagVersions] : toRecruit) {
-		const Version oldEpochEnd = std::get<1>(epochVersionCount);
+	for (const auto& [epochVersionTags, tagVersions] : toRecruit) {
+		const Version oldEpochEnd = std::get<1>(epochVersionTags);
 		if (!fMinVersion.get().present() || fMinVersion.get().get() >= oldEpochEnd) {
 			TraceEvent("SkipBackupRecruitment", self->dbgid)
 			    .detail("MinVersion", fMinVersion.get().get())
 			    .detail("Epoch", epoch)
-			    .detail("OldEpoch", std::get<0>(epochVersionCount))
+			    .detail("OldEpoch", std::get<0>(epochVersionTags))
 			    .detail("OldEpochEnd", oldEpochEnd);
 			continue;
 		}
-=======
-	wait(gotProgress);
-	std::map<std::tuple<LogEpoch, Version, int>, std::map<Tag, Version>> toRecruit =
-	    backupProgress->getUnfinishedBackup();
-	for (const auto& [epochVersionTags, tagVersions] : toRecruit) {
->>>>>>> be67ab4d
 		for (const auto& [tag, version] : tagVersions) {
 			const auto& worker = self->backupWorkers[i % self->backupWorkers.size()];
 			i++;
 			InitializeBackupRequest req(deterministicRandom()->randomUniqueID());
 			req.recruitedEpoch = epoch;
-<<<<<<< HEAD
-			req.backupEpoch = std::get<0>(epochVersionCount);
-			req.routerTag = tag;
-			req.totalTags = std::get<2>(epochVersionCount);
-			req.startVersion = version; // savedVersion + 1
-			req.endVersion = oldEpochEnd - 1;
-=======
 			req.backupEpoch = std::get<0>(epochVersionTags);
 			req.routerTag = tag;
 			req.totalTags = std::get<2>(epochVersionTags);
 			req.startVersion = version; // savedVersion + 1
 			req.endVersion = std::get<1>(epochVersionTags) - 1;
->>>>>>> be67ab4d
 			TraceEvent("BackupRecruitment", self->dbgid)
 			    .detail("RequestID", req.reqId)
 			    .detail("Tag", req.routerTag.toString())
