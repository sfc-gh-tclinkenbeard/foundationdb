--- conflicted
+++ resolved
@@ -6,15 +6,13 @@
 
 6.2.28
 ======
-<<<<<<< HEAD
+
 * During snapshot, prevent slow tasks on transaction logs by yielding while processing ignored pop requests. `(PR #3883) <https://github.com/apple/foundationdb/pull/3883>`_
-=======
 * Log detailed team collection information when median available space ratio of all teams is too low. `(PR #3912) <https://github.com/apple/foundationdb/pull/3912>`_
 
->>>>>>> b0d78ecf
-
 6.2.27
 ======
+
 * For clusters with a large number of shards, avoid slow tasks in the data distributor by adding yields to the shard map destruction. `(PR #3834) <https://github.com/apple/foundationdb/pull/3834>`_
 * Reset the network connection between a proxy and master or resolvers if the proxy is too far behind in processing transactions. `(PR #3891) <https://github.com/apple/foundationdb/pull/3891>`_
 
