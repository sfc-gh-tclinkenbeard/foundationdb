/*
 * MultiVersionTransaction.actor.cpp
 *
 * This source file is part of the FoundationDB open source project
 *
 * Copyright 2013-2018 Apple Inc. and the FoundationDB project authors
 *
 * Licensed under the Apache License, Version 2.0 (the "License");
 * you may not use this file except in compliance with the License.
 * You may obtain a copy of the License at
 *
 *     http://www.apache.org/licenses/LICENSE-2.0
 *
 * Unless required by applicable law or agreed to in writing, software
 * distributed under the License is distributed on an "AS IS" BASIS,
 * WITHOUT WARRANTIES OR CONDITIONS OF ANY KIND, either express or implied.
 * See the License for the specific language governing permissions and
 * limitations under the License.
 */

<<<<<<< HEAD
#include "fdbclient/CoordinationInterface.h"
=======
#include <limits.h>

>>>>>>> e49cc68b
#include "fdbclient/MultiVersionTransaction.h"
#include "fdbclient/MultiVersionAssignmentVars.h"
#include "fdbclient/ThreadSafeTransaction.h"

#include "flow/network.h"
#include "flow/Platform.h"
#include "flow/ProtocolVersion.h"
#include "flow/UnitTest.h"

#include "flow/actorcompiler.h" // This must be the last #include.

void throwIfError(FdbCApi::fdb_error_t e) {
	if(e) {
		throw Error(e);
	}
}

// DLTransaction
void DLTransaction::cancel() {
	api->transactionCancel(tr);
}

void DLTransaction::setVersion(Version v) {
	api->transactionSetReadVersion(tr, v);
}

ThreadFuture<Version> DLTransaction::getReadVersion() {
	FdbCApi::FDBFuture *f = api->transactionGetReadVersion(tr);

	return toThreadFuture<Version>(api, f, [](FdbCApi::FDBFuture *f, FdbCApi *api) {
		int64_t version;
		FdbCApi::fdb_error_t error = api->futureGetInt64(f, &version);
		ASSERT(!error);
		return version;
	});
}

ThreadFuture<Optional<Value>> DLTransaction::get(const KeyRef& key, bool snapshot) {
	FdbCApi::FDBFuture *f = api->transactionGet(tr, key.begin(), key.size(), snapshot);

	return toThreadFuture<Optional<Value>>(api, f, [](FdbCApi::FDBFuture *f, FdbCApi *api) {
		FdbCApi::fdb_bool_t present;
		const uint8_t *value;
		int valueLength;
		FdbCApi::fdb_error_t error = api->futureGetValue(f, &present, &value, &valueLength);
		ASSERT(!error);
		if(present) {
			// The memory for this is stored in the FDBFuture and is released when the future gets destroyed
			return Optional<Value>(Value(ValueRef(value, valueLength), Arena()));
		}
		else {
			return Optional<Value>();
		}
	});
}

ThreadFuture<Key> DLTransaction::getKey(const KeySelectorRef& key, bool snapshot) {
	FdbCApi::FDBFuture *f = api->transactionGetKey(tr, key.getKey().begin(), key.getKey().size(), key.orEqual, key.offset, snapshot);

	return toThreadFuture<Key>(api, f, [](FdbCApi::FDBFuture *f, FdbCApi *api) {
		const uint8_t *key;
		int keyLength;
		FdbCApi::fdb_error_t error = api->futureGetKey(f, &key, &keyLength);
		ASSERT(!error);

		// The memory for this is stored in the FDBFuture and is released when the future gets destroyed
		return Key(KeyRef(key, keyLength), Arena());
	});
}

ThreadFuture<Standalone<RangeResultRef>> DLTransaction::getRange(const KeySelectorRef& begin, const KeySelectorRef& end, int limit, bool snapshot, bool reverse) {
	return getRange(begin, end, GetRangeLimits(limit), snapshot, reverse);
}

ThreadFuture<Standalone<RangeResultRef>> DLTransaction::getRange(const KeySelectorRef& begin, const KeySelectorRef& end, GetRangeLimits limits, bool snapshot, bool reverse) {
	FdbCApi::FDBFuture *f = api->transactionGetRange(tr, begin.getKey().begin(), begin.getKey().size(), begin.orEqual, begin.offset, end.getKey().begin(), end.getKey().size(), end.orEqual, end.offset,
														limits.rows, limits.bytes, FDBStreamingModes::EXACT, 0, snapshot, reverse);
	return toThreadFuture<Standalone<RangeResultRef>>(api, f, [](FdbCApi::FDBFuture *f, FdbCApi *api) {
		const FdbCApi::FDBKeyValue *kvs;
		int count;
		FdbCApi::fdb_bool_t more;
		FdbCApi::fdb_error_t error = api->futureGetKeyValueArray(f, &kvs, &count, &more);
		ASSERT(!error);

		// The memory for this is stored in the FDBFuture and is released when the future gets destroyed
		return Standalone<RangeResultRef>(RangeResultRef(VectorRef<KeyValueRef>((KeyValueRef*)kvs, count), more), Arena());
	});
}

ThreadFuture<Standalone<RangeResultRef>> DLTransaction::getRange(const KeyRangeRef& keys, int limit, bool snapshot, bool reverse) {
	return getRange(firstGreaterOrEqual(keys.begin), firstGreaterOrEqual(keys.end), GetRangeLimits(limit), snapshot, reverse);
}

ThreadFuture<Standalone<RangeResultRef>> DLTransaction::getRange(const KeyRangeRef& keys, GetRangeLimits limits, bool snapshot, bool reverse) {
	return getRange(firstGreaterOrEqual(keys.begin), firstGreaterOrEqual(keys.end), limits, snapshot, reverse);
}

ThreadFuture<Standalone<VectorRef<const char*>>> DLTransaction::getAddressesForKey(const KeyRef& key) {
	FdbCApi::FDBFuture *f = api->transactionGetAddressesForKey(tr, key.begin(), key.size());

	return toThreadFuture<Standalone<VectorRef<const char*>>>(api, f, [](FdbCApi::FDBFuture *f, FdbCApi *api) {
		const char **addresses;
		int count;
		FdbCApi::fdb_error_t error = api->futureGetStringArray(f, &addresses, &count);
		ASSERT(!error);

		// The memory for this is stored in the FDBFuture and is released when the future gets destroyed
		return Standalone<VectorRef<const char*>>(VectorRef<const char*>(addresses, count), Arena());
	});
}

ThreadFuture<Standalone<StringRef>> DLTransaction::getVersionstamp() {
	if(!api->transactionGetVersionstamp) {
		return unsupported_operation();
	}

	FdbCApi::FDBFuture *f = api->transactionGetVersionstamp(tr);

	return toThreadFuture<Standalone<StringRef>>(api, f, [](FdbCApi::FDBFuture *f, FdbCApi *api) {
		const uint8_t *str;
		int strLength;
		FdbCApi::fdb_error_t error = api->futureGetKey(f, &str, &strLength);
		ASSERT(!error);

		// The memory for this is stored in the FDBFuture and is released when the future gets destroyed
		return Standalone<StringRef>(StringRef(str, strLength), Arena());
	});
}

ThreadFuture<int64_t> DLTransaction::getEstimatedRangeSizeBytes(const KeyRangeRef& keys) {
	if (!api->transactionGetEstimatedRangeSizeBytes) {
		return unsupported_operation();
	}
	FdbCApi::FDBFuture *f = api->transactionGetEstimatedRangeSizeBytes(tr, keys.begin.begin(), keys.begin.size(), keys.end.begin(), keys.end.size());

	return toThreadFuture<int64_t>(api, f, [](FdbCApi::FDBFuture *f, FdbCApi *api) {
		int64_t sampledSize;
		FdbCApi::fdb_error_t error = api->futureGetInt64(f, &sampledSize);
		ASSERT(!error);
		return sampledSize;
	});
}

ThreadFuture<Standalone<VectorRef<KeyRef>>> DLTransaction::getRangeSplitPoints(const KeyRangeRef& range,
                                                                               int64_t chunkSize) {
	if (!api->transactionGetRangeSplitPoints) {
		return unsupported_operation();
	}
	FdbCApi::FDBFuture* f = api->transactionGetRangeSplitPoints(tr, range.begin.begin(), range.begin.size(),
	                                                            range.end.begin(), range.end.size(), chunkSize);

	return toThreadFuture<Standalone<VectorRef<KeyRef>>>(api, f, [](FdbCApi::FDBFuture* f, FdbCApi* api) {
		const FdbCApi::FDBKey* splitKeys;
		int keysArrayLength;
		FdbCApi::fdb_error_t error = api->futureGetKeyArray(f, &splitKeys, &keysArrayLength);
		ASSERT(!error);
		return Standalone<VectorRef<KeyRef>>(VectorRef<KeyRef>((KeyRef*)splitKeys, keysArrayLength), Arena());
	});
}

void DLTransaction::addReadConflictRange(const KeyRangeRef& keys) {
	throwIfError(api->transactionAddConflictRange(tr, keys.begin.begin(), keys.begin.size(), keys.end.begin(), keys.end.size(), FDBConflictRangeTypes::READ));
}

void DLTransaction::atomicOp(const KeyRef& key, const ValueRef& value, uint32_t operationType) {
	api->transactionAtomicOp(tr, key.begin(), key.size(), value.begin(), value.size(), (FDBMutationTypes::Option)operationType);
}

void DLTransaction::set(const KeyRef& key, const ValueRef& value) {
	api->transactionSet(tr, key.begin(), key.size(), value.begin(), value.size());
}

void DLTransaction::clear(const KeyRef& begin, const KeyRef& end) {
	api->transactionClearRange(tr, begin.begin(), begin.size(), end.begin(), end.size());
}

void DLTransaction::clear(const KeyRangeRef& range) {
	api->transactionClearRange(tr, range.begin.begin(), range.begin.size(), range.end.begin(), range.end.size());
}

void DLTransaction::clear(const KeyRef& key) {
	api->transactionClear(tr, key.begin(), key.size());
}

ThreadFuture<Void> DLTransaction::watch(const KeyRef& key) {
	FdbCApi::FDBFuture *f = api->transactionWatch(tr, key.begin(), key.size());

	return toThreadFuture<Void>(api, f, [](FdbCApi::FDBFuture *f, FdbCApi *api) {
		return Void();
	});
}

void DLTransaction::addWriteConflictRange(const KeyRangeRef& keys) {
	throwIfError(api->transactionAddConflictRange(tr, keys.begin.begin(), keys.begin.size(), keys.end.begin(), keys.end.size(), FDBConflictRangeTypes::WRITE));
}

ThreadFuture<Void> DLTransaction::commit() {
	FdbCApi::FDBFuture *f = api->transactionCommit(tr);

	return toThreadFuture<Void>(api, f, [](FdbCApi::FDBFuture *f, FdbCApi *api) {
		return Void();
	});
}

Version DLTransaction::getCommittedVersion() {
	int64_t version;
	throwIfError(api->transactionGetCommittedVersion(tr, &version));
	return version;
}

ThreadFuture<int64_t> DLTransaction::getApproximateSize() {
	if(!api->transactionGetApproximateSize) {
		return unsupported_operation();
	}

	FdbCApi::FDBFuture *f = api->transactionGetApproximateSize(tr);
	return toThreadFuture<int64_t>(api, f, [](FdbCApi::FDBFuture *f, FdbCApi *api) {
		int64_t size = 0;
		FdbCApi::fdb_error_t error = api->futureGetInt64(f, &size);
		ASSERT(!error);
		return size;
	});
}

void DLTransaction::setOption(FDBTransactionOptions::Option option, Optional<StringRef> value) {
	throwIfError(api->transactionSetOption(tr, option, value.present() ? value.get().begin() : nullptr, value.present() ? value.get().size() : 0));
}

ThreadFuture<Void> DLTransaction::onError(Error const& e) {
	FdbCApi::FDBFuture *f = api->transactionOnError(tr, e.code());

	return toThreadFuture<Void>(api, f, [](FdbCApi::FDBFuture *f, FdbCApi *api) {
		return Void();
	});
}

void DLTransaction::reset() {
	api->transactionReset(tr);
}

// DLDatabase
DLDatabase::DLDatabase(Reference<FdbCApi> api, ThreadFuture<FdbCApi::FDBDatabase*> dbFuture) : api(api), db(nullptr) {
	ready = mapThreadFuture<FdbCApi::FDBDatabase*, Void>(dbFuture, [this](ErrorOr<FdbCApi::FDBDatabase*> db){ 
		if(db.isError()) {
			return ErrorOr<Void>(db.getError());
		}

		this->db = db.get();
		return ErrorOr<Void>(Void());
	});
}

ThreadFuture<Void> DLDatabase::onReady() {
	return ready;
}

Reference<ITransaction> DLDatabase::createTransaction() {
	FdbCApi::FDBTransaction *tr;
	api->databaseCreateTransaction(db, &tr);
	return Reference<ITransaction>(new DLTransaction(api, tr));
}

void DLDatabase::setOption(FDBDatabaseOptions::Option option, Optional<StringRef> value) {
	throwIfError(api->databaseSetOption(db, option, value.present() ? value.get().begin() : nullptr, value.present() ? value.get().size() : 0));
}

ThreadFuture<int64_t> DLDatabase::rebootWorker(const StringRef& address, bool check, int duration) {
	if(!api->databaseRebootWorker) {
		return unsupported_operation();
	}

	FdbCApi::FDBFuture *f = api->databaseRebootWorker(db, address.begin(), address.size(), check, duration);
	return toThreadFuture<int64_t>(api, f, [](FdbCApi::FDBFuture *f, FdbCApi *api) {
		int64_t res;
		FdbCApi::fdb_error_t error = api->futureGetInt64(f, &res);
		ASSERT(!error);
		return res;
	});
}

ThreadFuture<Void> DLDatabase::forceRecoveryWithDataLoss(const StringRef &dcid) {
	if(!api->databaseForceRecoveryWithDataLoss) {
		return unsupported_operation();
	}

	FdbCApi::FDBFuture *f = api->databaseForceRecoveryWithDataLoss(db, dcid.begin(), dcid.size());
	return toThreadFuture<Void>(api, f, [](FdbCApi::FDBFuture *f, FdbCApi *api) {
		return Void();
	});
}

ThreadFuture<Void> DLDatabase::createSnapshot(const StringRef& uid, const StringRef& snapshot_command) {
	if (!api->databaseCreateSnapshot) {
		return unsupported_operation();
	}

	FdbCApi::FDBFuture* f =
	    api->databaseCreateSnapshot(db, uid.begin(), uid.size(), snapshot_command.begin(), snapshot_command.size());
	return toThreadFuture<Void>(api, f, [](FdbCApi::FDBFuture* f, FdbCApi* api) { return Void(); });
}

// DLApi
template<class T>
void loadClientFunction(T *fp, void *lib, std::string libPath, const char *functionName, bool requireFunction = true) {
	*(void**)(fp) = loadFunction(lib, functionName);
	if(*fp == nullptr && requireFunction) {
		TraceEvent(SevError, "ErrorLoadingFunction").detail("LibraryPath", libPath).detail("Function", functionName);
		throw platform_error();
	}
}

DLApi::DLApi(std::string fdbCPath, bool unlinkOnLoad)
  : api(new FdbCApi()), fdbCPath(fdbCPath), unlinkOnLoad(unlinkOnLoad), networkSetup(false) {}

void DLApi::init() {
	if(isLibraryLoaded(fdbCPath.c_str())) {
		throw external_client_already_loaded();
	}

	void* lib = loadLibrary(fdbCPath.c_str());
	if(lib == nullptr) {
		TraceEvent(SevError, "ErrorLoadingExternalClientLibrary").detail("LibraryPath", fdbCPath);
		throw platform_error();
	}
	if (unlinkOnLoad) {
		int err = unlink(fdbCPath.c_str());
		if (err) {
			TraceEvent(SevError, "ErrorUnlinkingTempClientLibraryFile")
			    .detail("errno", errno)
			    .detail("LibraryPath", fdbCPath);
			throw platform_error();
		}
	}

	loadClientFunction(&api->selectApiVersion, lib, fdbCPath, "fdb_select_api_version_impl");
	loadClientFunction(&api->getClientVersion, lib, fdbCPath, "fdb_get_client_version", headerVersion >= 410);
	loadClientFunction(&api->setNetworkOption, lib, fdbCPath, "fdb_network_set_option");
	loadClientFunction(&api->setupNetwork, lib, fdbCPath, "fdb_setup_network");
	loadClientFunction(&api->runNetwork, lib, fdbCPath, "fdb_run_network");
	loadClientFunction(&api->stopNetwork, lib, fdbCPath, "fdb_stop_network");
	loadClientFunction(&api->createDatabase, lib, fdbCPath, "fdb_create_database", headerVersion >= 610);

	loadClientFunction(&api->databaseCreateTransaction, lib, fdbCPath, "fdb_database_create_transaction");
	loadClientFunction(&api->databaseSetOption, lib, fdbCPath, "fdb_database_set_option");
	loadClientFunction(&api->databaseDestroy, lib, fdbCPath, "fdb_database_destroy");
	loadClientFunction(&api->databaseRebootWorker, lib, fdbCPath, "fdb_database_reboot_worker", headerVersion >= 700);
	loadClientFunction(&api->databaseForceRecoveryWithDataLoss, lib, fdbCPath, "fdb_database_force_recovery_with_data_loss", headerVersion >= 700);
	loadClientFunction(&api->databaseCreateSnapshot, lib, fdbCPath, "fdb_database_create_snapshot",
	                   headerVersion >= 700);

	loadClientFunction(&api->transactionSetOption, lib, fdbCPath, "fdb_transaction_set_option");
	loadClientFunction(&api->transactionDestroy, lib, fdbCPath, "fdb_transaction_destroy");
	loadClientFunction(&api->transactionSetReadVersion, lib, fdbCPath, "fdb_transaction_set_read_version");
	loadClientFunction(&api->transactionGetReadVersion, lib, fdbCPath, "fdb_transaction_get_read_version");
	loadClientFunction(&api->transactionGet, lib, fdbCPath, "fdb_transaction_get");
	loadClientFunction(&api->transactionGetKey, lib, fdbCPath, "fdb_transaction_get_key");
	loadClientFunction(&api->transactionGetAddressesForKey, lib, fdbCPath, "fdb_transaction_get_addresses_for_key");
	loadClientFunction(&api->transactionGetRange, lib, fdbCPath, "fdb_transaction_get_range");
	loadClientFunction(&api->transactionGetVersionstamp, lib, fdbCPath, "fdb_transaction_get_versionstamp", headerVersion >= 410);
	loadClientFunction(&api->transactionSet, lib, fdbCPath, "fdb_transaction_set");
	loadClientFunction(&api->transactionClear, lib, fdbCPath, "fdb_transaction_clear");
	loadClientFunction(&api->transactionClearRange, lib, fdbCPath, "fdb_transaction_clear_range");
	loadClientFunction(&api->transactionAtomicOp, lib, fdbCPath, "fdb_transaction_atomic_op");
	loadClientFunction(&api->transactionCommit, lib, fdbCPath, "fdb_transaction_commit");
	loadClientFunction(&api->transactionGetCommittedVersion, lib, fdbCPath, "fdb_transaction_get_committed_version");
	loadClientFunction(&api->transactionGetApproximateSize, lib, fdbCPath, "fdb_transaction_get_approximate_size", headerVersion >= 620);
	loadClientFunction(&api->transactionWatch, lib, fdbCPath, "fdb_transaction_watch");
	loadClientFunction(&api->transactionOnError, lib, fdbCPath, "fdb_transaction_on_error");
	loadClientFunction(&api->transactionReset, lib, fdbCPath, "fdb_transaction_reset");
	loadClientFunction(&api->transactionCancel, lib, fdbCPath, "fdb_transaction_cancel");
	loadClientFunction(&api->transactionAddConflictRange, lib, fdbCPath, "fdb_transaction_add_conflict_range");
	loadClientFunction(&api->transactionGetEstimatedRangeSizeBytes, lib, fdbCPath, "fdb_transaction_get_estimated_range_size_bytes", headerVersion >= 630);
	loadClientFunction(&api->transactionGetRangeSplitPoints, lib, fdbCPath, "fdb_transaction_get_range_split_points",
	                   headerVersion >= 700);

	loadClientFunction(&api->futureGetInt64, lib, fdbCPath, headerVersion >= 620 ? "fdb_future_get_int64" : "fdb_future_get_version");
	loadClientFunction(&api->futureGetUInt64, lib, fdbCPath, "fdb_future_get_uint64");
	loadClientFunction(&api->futureGetError, lib, fdbCPath, "fdb_future_get_error");
	loadClientFunction(&api->futureGetKey, lib, fdbCPath, "fdb_future_get_key");
	loadClientFunction(&api->futureGetValue, lib, fdbCPath, "fdb_future_get_value");
	loadClientFunction(&api->futureGetStringArray, lib, fdbCPath, "fdb_future_get_string_array");
	loadClientFunction(&api->futureGetKeyArray, lib, fdbCPath, "fdb_future_get_key_array", headerVersion >= 700);
	loadClientFunction(&api->futureGetKeyValueArray, lib, fdbCPath, "fdb_future_get_keyvalue_array");
	loadClientFunction(&api->futureSetCallback, lib, fdbCPath, "fdb_future_set_callback");
	loadClientFunction(&api->futureCancel, lib, fdbCPath, "fdb_future_cancel");
	loadClientFunction(&api->futureDestroy, lib, fdbCPath, "fdb_future_destroy");

	loadClientFunction(&api->futureGetDatabase, lib, fdbCPath, "fdb_future_get_database", headerVersion < 610);
	loadClientFunction(&api->createCluster, lib, fdbCPath, "fdb_create_cluster", headerVersion < 610);
	loadClientFunction(&api->clusterCreateDatabase, lib, fdbCPath, "fdb_cluster_create_database", headerVersion < 610);
	loadClientFunction(&api->clusterDestroy, lib, fdbCPath, "fdb_cluster_destroy", headerVersion < 610);
	loadClientFunction(&api->futureGetCluster, lib, fdbCPath, "fdb_future_get_cluster", headerVersion < 610);
}

void DLApi::selectApiVersion(int apiVersion) {
	// External clients must support at least this version
	// Versions newer than what we understand are rejected in the C bindings
	headerVersion = std::max(apiVersion, 400);

	init();
	throwIfError(api->selectApiVersion(apiVersion, headerVersion));
	throwIfError(api->setNetworkOption(FDBNetworkOptions::EXTERNAL_CLIENT, nullptr, 0));
}

const char* DLApi::getClientVersion() {
	if(!api->getClientVersion) {
		return "unknown";
	}

	return api->getClientVersion();
}

ThreadFuture<uint64_t> DLApi::getServerProtocol(const char *clusterFilePath) {
	ASSERT(false);
	return ThreadFuture<uint64_t>();
}

void DLApi::setNetworkOption(FDBNetworkOptions::Option option, Optional<StringRef> value) {
	throwIfError(api->setNetworkOption(option, value.present() ? value.get().begin() : nullptr, value.present() ? value.get().size() : 0));
}

void DLApi::setupNetwork() {
	networkSetup = true;
	throwIfError(api->setupNetwork());
}

void DLApi::runNetwork() {
	auto e = api->runNetwork();

	for(auto &hook : threadCompletionHooks) {
		try {
			hook.first(hook.second);
		}
		catch(Error &e) {
			TraceEvent(SevError, "NetworkShutdownHookError").error(e);
		}
		catch(...) {
			TraceEvent(SevError, "NetworkShutdownHookError").error(unknown_error());
		}
	}

	throwIfError(e);
}

void DLApi::stopNetwork() {
	if(networkSetup) {
		throwIfError(api->stopNetwork());
	}
}

Reference<IDatabase> DLApi::createDatabase609(const char *clusterFilePath) {
	FdbCApi::FDBFuture *f = api->createCluster(clusterFilePath);

	auto clusterFuture = toThreadFuture<FdbCApi::FDBCluster*>(api, f, [](FdbCApi::FDBFuture *f, FdbCApi *api) {
		FdbCApi::FDBCluster *cluster;
		api->futureGetCluster(f, &cluster);
		return cluster;
	});

	Reference<FdbCApi> innerApi = api;
	auto dbFuture = flatMapThreadFuture<FdbCApi::FDBCluster*, FdbCApi::FDBDatabase*>(clusterFuture, [innerApi](ErrorOr<FdbCApi::FDBCluster*> cluster) {
		if(cluster.isError()) {
			return ErrorOr<ThreadFuture<FdbCApi::FDBDatabase*>>(cluster.getError());
		}

		auto innerDbFuture = toThreadFuture<FdbCApi::FDBDatabase*>(innerApi, innerApi->clusterCreateDatabase(cluster.get(), (uint8_t*)"DB", 2), [](FdbCApi::FDBFuture *f, FdbCApi *api) {
			FdbCApi::FDBDatabase *db;
			api->futureGetDatabase(f, &db);
			return db;
		});

		return ErrorOr<ThreadFuture<FdbCApi::FDBDatabase*>>(mapThreadFuture<FdbCApi::FDBDatabase*, FdbCApi::FDBDatabase*>(innerDbFuture, [cluster, innerApi](ErrorOr<FdbCApi::FDBDatabase*> db) {
			innerApi->clusterDestroy(cluster.get());
			return db;
		}));
	});

	return makeReference<DLDatabase>(api, dbFuture);
}

Reference<IDatabase> DLApi::createDatabase(const char *clusterFilePath) {
	if(headerVersion >= 610) {
		FdbCApi::FDBDatabase *db;
		api->createDatabase(clusterFilePath, &db);
		return Reference<IDatabase>(new DLDatabase(api, db));
	}
	else {
		return DLApi::createDatabase609(clusterFilePath);
	}
}

void DLApi::addNetworkThreadCompletionHook(void (*hook)(void*), void *hookParameter) {
	MutexHolder holder(lock);
	threadCompletionHooks.push_back(std::make_pair(hook, hookParameter));
}

// MultiVersionTransaction
MultiVersionTransaction::MultiVersionTransaction(Reference<MultiVersionDatabase> db, UniqueOrderedOptionList<FDBTransactionOptions> defaultOptions) : db(db) {
	setDefaultOptions(defaultOptions);
	updateTransaction();
}

void MultiVersionTransaction::setDefaultOptions(UniqueOrderedOptionList<FDBTransactionOptions> options) {
	MutexHolder holder(db->dbState->optionLock);
	std::copy(options.begin(), options.end(), std::back_inserter(persistentOptions));
}

void MultiVersionTransaction::updateTransaction() {
	auto currentDb = db->dbState->dbVar->get();

	TransactionInfo newTr;
	if(currentDb.value) {
		newTr.transaction = currentDb.value->createTransaction();

		Optional<StringRef> timeout;
		for (auto option : persistentOptions) {
			if(option.first == FDBTransactionOptions::TIMEOUT) {
				timeout = option.second.castTo<StringRef>();
			}
			else {
				newTr.transaction->setOption(option.first, option.second.castTo<StringRef>());
			}
		}
	
		// Setting a timeout can immediately cause a transaction to fail. The only timeout 
		// that matters is the one most recently set, so we ignore any earlier set timeouts
		// that might inadvertently fail the transaction.
		if(timeout.present()) {
			newTr.transaction->setOption(FDBTransactionOptions::TIMEOUT, timeout);
		}
	}

	newTr.onChange = currentDb.onChange;

	lock.enter();
	transaction = newTr;
	lock.leave();
}

MultiVersionTransaction::TransactionInfo MultiVersionTransaction::getTransaction() {
	lock.enter();
	MultiVersionTransaction::TransactionInfo currentTr(transaction);
	lock.leave();

	return currentTr;
}

void MultiVersionTransaction::cancel() {
	auto tr = getTransaction();
	if(tr.transaction) {
		tr.transaction->cancel();
	}
}

void MultiVersionTransaction::setVersion(Version v) {
	auto tr = getTransaction();
	if(tr.transaction) {
		tr.transaction->setVersion(v);
	}
}
ThreadFuture<Version> MultiVersionTransaction::getReadVersion() {
	auto tr = getTransaction();
	auto f = tr.transaction ? tr.transaction->getReadVersion() : ThreadFuture<Version>(Never());
	return abortableFuture(f, tr.onChange);
}

ThreadFuture<Optional<Value>> MultiVersionTransaction::get(const KeyRef& key, bool snapshot) {
	auto tr = getTransaction();
	auto f = tr.transaction ? tr.transaction->get(key, snapshot) : ThreadFuture<Optional<Value>>(Never());
	return abortableFuture(f, tr.onChange);
}

ThreadFuture<Key> MultiVersionTransaction::getKey(const KeySelectorRef& key, bool snapshot) {
	auto tr = getTransaction();
	auto f = tr.transaction ? tr.transaction->getKey(key, snapshot) : ThreadFuture<Key>(Never());
	return abortableFuture(f, tr.onChange);
}

ThreadFuture<Standalone<RangeResultRef>> MultiVersionTransaction::getRange(const KeySelectorRef& begin, const KeySelectorRef& end, int limit, bool snapshot, bool reverse) {
	auto tr = getTransaction();
	auto f = tr.transaction ? tr.transaction->getRange(begin, end, limit, snapshot, reverse) : ThreadFuture<Standalone<RangeResultRef>>(Never());
	return abortableFuture(f, tr.onChange);
}

ThreadFuture<Standalone<RangeResultRef>> MultiVersionTransaction::getRange(const KeySelectorRef& begin, const KeySelectorRef& end, GetRangeLimits limits, bool snapshot, bool reverse) {
	auto tr = getTransaction();
	auto f = tr.transaction ? tr.transaction->getRange(begin, end, limits, snapshot, reverse) : ThreadFuture<Standalone<RangeResultRef>>(Never());
	return abortableFuture(f, tr.onChange);
}

ThreadFuture<Standalone<RangeResultRef>> MultiVersionTransaction::getRange(const KeyRangeRef& keys, int limit, bool snapshot, bool reverse) {
	auto tr = getTransaction();
	auto f = tr.transaction ? tr.transaction->getRange(keys, limit, snapshot, reverse) : ThreadFuture<Standalone<RangeResultRef>>(Never());
	return abortableFuture(f, tr.onChange);
}

ThreadFuture<Standalone<RangeResultRef>> MultiVersionTransaction::getRange(const KeyRangeRef& keys, GetRangeLimits limits, bool snapshot, bool reverse) {
	auto tr = getTransaction();
	auto f = tr.transaction ? tr.transaction->getRange(keys, limits, snapshot, reverse) : ThreadFuture<Standalone<RangeResultRef>>(Never());
	return abortableFuture(f, tr.onChange);
}

ThreadFuture<Standalone<StringRef>> MultiVersionTransaction::getVersionstamp() {
	auto tr = getTransaction();
	auto f = tr.transaction ? tr.transaction->getVersionstamp() : ThreadFuture<Standalone<StringRef>>(Never());
	return abortableFuture(f, tr.onChange);
}

ThreadFuture<Standalone<VectorRef<const char*>>> MultiVersionTransaction::getAddressesForKey(const KeyRef& key) {
	auto tr = getTransaction();
	auto f = tr.transaction ? tr.transaction->getAddressesForKey(key) : ThreadFuture<Standalone<VectorRef<const char*>>>(Never());
	return abortableFuture(f, tr.onChange);
}

void MultiVersionTransaction::addReadConflictRange(const KeyRangeRef& keys) {
	auto tr = getTransaction();
	if(tr.transaction) {
		tr.transaction->addReadConflictRange(keys);
	}
}

ThreadFuture<int64_t> MultiVersionTransaction::getEstimatedRangeSizeBytes(const KeyRangeRef& keys) {
	auto tr = getTransaction();
	auto f = tr.transaction ? tr.transaction->getEstimatedRangeSizeBytes(keys) : ThreadFuture<int64_t>(Never());
	return abortableFuture(f, tr.onChange);
}

ThreadFuture<Standalone<VectorRef<KeyRef>>> MultiVersionTransaction::getRangeSplitPoints(const KeyRangeRef& range,
                                                                                         int64_t chunkSize) {
	auto tr = getTransaction();
	auto f = tr.transaction ? tr.transaction->getRangeSplitPoints(range, chunkSize)
	                        : ThreadFuture<Standalone<VectorRef<KeyRef>>>(Never());
	return abortableFuture(f, tr.onChange);
}

void MultiVersionTransaction::atomicOp(const KeyRef& key, const ValueRef& value, uint32_t operationType) {
	auto tr = getTransaction();
	if(tr.transaction) {
		tr.transaction->atomicOp(key, value, operationType);
	}
}

void MultiVersionTransaction::set(const KeyRef& key, const ValueRef& value) {
	auto tr = getTransaction();
	if(tr.transaction) {
		tr.transaction->set(key, value);
	}
}

void MultiVersionTransaction::clear(const KeyRef& begin, const KeyRef& end) {
	auto tr = getTransaction();
	if(tr.transaction) {
		tr.transaction->clear(begin, end);
	}
}

void MultiVersionTransaction::clear(const KeyRangeRef& range) {
	auto tr = getTransaction();
	if(tr.transaction) {
		tr.transaction->clear(range);
	}
}

void MultiVersionTransaction::clear(const KeyRef& key) {
	auto tr = getTransaction();
	if(tr.transaction) {
		tr.transaction->clear(key);
	}
}

ThreadFuture<Void> MultiVersionTransaction::watch(const KeyRef& key) {
	auto tr = getTransaction();
	auto f = tr.transaction ? tr.transaction->watch(key) : ThreadFuture<Void>(Never());
	return abortableFuture(f, tr.onChange);
}

void MultiVersionTransaction::addWriteConflictRange(const KeyRangeRef& keys) {
	auto tr = getTransaction();
	if(tr.transaction) {
		tr.transaction->addWriteConflictRange(keys);
	}
}

ThreadFuture<Void> MultiVersionTransaction::commit() {
	auto tr = getTransaction();
	auto f = tr.transaction ? tr.transaction->commit() : ThreadFuture<Void>(Never());
	return abortableFuture(f, tr.onChange);
}

Version MultiVersionTransaction::getCommittedVersion() {
	auto tr = getTransaction();
	if(tr.transaction) {
		return tr.transaction->getCommittedVersion();
	}

	return invalidVersion;
}

ThreadFuture<int64_t> MultiVersionTransaction::getApproximateSize() {
	auto tr = getTransaction();
	auto f = tr.transaction ? tr.transaction->getApproximateSize() : ThreadFuture<int64_t>(Never());
	return abortableFuture(f, tr.onChange);
}

void MultiVersionTransaction::setOption(FDBTransactionOptions::Option option, Optional<StringRef> value) {
	auto itr = FDBTransactionOptions::optionInfo.find(option);
	if(itr == FDBTransactionOptions::optionInfo.end()) {
		TraceEvent("UnknownTransactionOption").detail("Option", option);
		throw invalid_option();
	}
	
	if(MultiVersionApi::apiVersionAtLeast(610) && itr->second.persistent) {
		persistentOptions.emplace_back(option, value.castTo<Standalone<StringRef>>());
	}
	auto tr = getTransaction();
	if(tr.transaction) {
		tr.transaction->setOption(option, value);
	}
}

ThreadFuture<Void> MultiVersionTransaction::onError(Error const& e) {
	if(e.code() == error_code_cluster_version_changed) {
		updateTransaction();
		return ThreadFuture<Void>(Void());
	}
	else {
		auto tr = getTransaction();
		auto f = tr.transaction ? tr.transaction->onError(e) : ThreadFuture<Void>(Never());
		f = abortableFuture(f, tr.onChange);

		return flatMapThreadFuture<Void, Void>(f, [this, e](ErrorOr<Void> ready) {
			if(!ready.isError() || ready.getError().code() != error_code_cluster_version_changed) {
				if(ready.isError()) {
					return ErrorOr<ThreadFuture<Void>>(ready.getError());
				}

				return ErrorOr<ThreadFuture<Void>>(Void());
			}

			updateTransaction();
			return ErrorOr<ThreadFuture<Void>>(onError(e));
		});
	}
}

void MultiVersionTransaction::reset() {
	persistentOptions.clear();
	setDefaultOptions(db->dbState->transactionDefaultOptions);
	updateTransaction();
}

// MultiVersionDatabase
MultiVersionDatabase::MultiVersionDatabase(MultiVersionApi* api, int threadIdx, std::string clusterFilePath,
                                           Reference<IDatabase> db, bool openConnectors)
  : dbState(new DatabaseState()), threadIdx(threadIdx) {
	dbState->db = db;
	dbState->dbVar->set(db);

	if(!openConnectors) {
		dbState->currentClientIndex = 0;
	}
	else {
		if(!api->localClientDisabled) {
			dbState->currentClientIndex = 0;
			dbState->addConnection(api->getLocalClient(), clusterFilePath);
		}
		else {
			dbState->currentClientIndex = -1;
		}

		api->runOnExternalClients(threadIdx, [this, clusterFilePath](Reference<ClientInfo> client) {
			dbState->addConnection(client, clusterFilePath);
		});

		dbState->startConnections();
	}
}

MultiVersionDatabase::~MultiVersionDatabase() {
	dbState->cancelConnections();
}

Reference<IDatabase> MultiVersionDatabase::debugCreateFromExistingDatabase(Reference<IDatabase> db) {
	return Reference<IDatabase>(new MultiVersionDatabase(
	    MultiVersionApi::api, 0, "", db, false));
}

Reference<ITransaction> MultiVersionDatabase::createTransaction() {
	return Reference<ITransaction>(new MultiVersionTransaction(Reference<MultiVersionDatabase>::addRef(this), dbState->transactionDefaultOptions));
}

void MultiVersionDatabase::setOption(FDBDatabaseOptions::Option option, Optional<StringRef> value) {
	MutexHolder holder(dbState->optionLock);

	auto itr = FDBDatabaseOptions::optionInfo.find(option);
	if(itr == FDBDatabaseOptions::optionInfo.end()) {
		TraceEvent("UnknownDatabaseOption").detail("Option", option);
		throw invalid_option();
	}

	int defaultFor = itr->second.defaultFor;
	if (defaultFor >= 0) {
		ASSERT(FDBTransactionOptions::optionInfo.find((FDBTransactionOptions::Option)defaultFor) !=
		       FDBTransactionOptions::optionInfo.end());
		dbState->transactionDefaultOptions.addOption((FDBTransactionOptions::Option)defaultFor, value.castTo<Standalone<StringRef>>());
	}

	dbState->options.push_back(std::make_pair(option, value.castTo<Standalone<StringRef>>()));

	if(dbState->db) {
		dbState->db->setOption(option, value);
	}
}

ThreadFuture<int64_t> MultiVersionDatabase::rebootWorker(const StringRef& address, bool check, int duration) {
	if (dbState->db) {
		return dbState->db->rebootWorker(address, check, duration);
	}
	return false;
}

ThreadFuture<Void> MultiVersionDatabase::forceRecoveryWithDataLoss(const StringRef &dcid) {
	auto f = dbState->db ? dbState->db->forceRecoveryWithDataLoss(dcid) : ThreadFuture<Void>(Never());
	return abortableFuture(f, dbState->dbVar->get().onChange);
}

ThreadFuture<Void> MultiVersionDatabase::createSnapshot(const StringRef& uid, const StringRef& snapshot_command) {
	auto f = dbState->db ? dbState->db->createSnapshot(uid, snapshot_command) : ThreadFuture<Void>(Never());
	return abortableFuture(f, dbState->dbVar->get().onChange);
}

void MultiVersionDatabase::Connector::connect() {
	addref();
	onMainThreadVoid([this]() {
		if(!cancelled) {
			connected = false;
			if(connectionFuture.isValid()) {
				connectionFuture.cancel();
			}
			
			candidateDatabase = client->api->createDatabase(clusterFilePath.c_str());
			if(client->external) {
				connectionFuture = candidateDatabase.castTo<DLDatabase>()->onReady();
			}
			else { 
				connectionFuture = ThreadFuture<Void>(Void());
			}

			connectionFuture = flatMapThreadFuture<Void, Void>(connectionFuture, [this](ErrorOr<Void> ready) {
				if(ready.isError()) {
					return ErrorOr<ThreadFuture<Void>>(ready.getError());
				}

				tr = candidateDatabase->createTransaction();
				return ErrorOr<ThreadFuture<Void>>(
				    mapThreadFuture<Version, Void>(tr->getReadVersion(), [](ErrorOr<Version> v) {
					    // If the version attempt returns an error, we regard that as a connection (except
					    // operation_cancelled)
					    if (v.isError() && v.getError().code() == error_code_operation_cancelled) {
						    return ErrorOr<Void>(v.getError());
					    } else {
						    return ErrorOr<Void>(Void());
					    }
				    }));
			});


			int userParam;
			connectionFuture.callOrSetAsCallback(this, userParam, 0);
		}
		else {
			delref();
		}
	}, nullptr);
}

// Only called from main thread
void MultiVersionDatabase::Connector::cancel() {
	connected = false;
	cancelled = true;
	if(connectionFuture.isValid()) {
		connectionFuture.cancel();
	}
}

void MultiVersionDatabase::Connector::fire(const Void &unused, int& userParam) {
	onMainThreadVoid([this]() {
		if(!cancelled) {
			connected = true;
			dbState->stateChanged();
		}
		delref();
	}, nullptr);
}

void MultiVersionDatabase::Connector::error(const Error& e, int& userParam) {
	if(e.code() != error_code_operation_cancelled) {
		// TODO: is it right to abandon this connection attempt?
		client->failed = true;
		MultiVersionApi::api->updateSupportedVersions();
		TraceEvent(SevError, "DatabaseConnectionError").error(e).detail("ClientLibrary", this->client->libPath);
	}

	delref();
}

MultiVersionDatabase::DatabaseState::DatabaseState()
	: dbVar(new ThreadSafeAsyncVar<Reference<IDatabase>>(Reference<IDatabase>(nullptr))), currentClientIndex(-1) {}

// Only called from main thread
void MultiVersionDatabase::DatabaseState::stateChanged() {
	int newIndex = -1;
	for(int i = 0; i < clients.size(); ++i) {
		if(i != currentClientIndex && connectionAttempts[i]->connected) {
			if(currentClientIndex >= 0 && !clients[i]->canReplace(clients[currentClientIndex])) {
				TraceEvent(SevWarn, "DuplicateClientVersion").detail("Keeping", clients[currentClientIndex]->libPath).detail("KeptClientProtocolVersion", clients[currentClientIndex]->protocolVersion.version()).detail("Disabling", clients[i]->libPath).detail("DisabledClientProtocolVersion", clients[i]->protocolVersion.version());
				connectionAttempts[i]->connected = false; // Permanently disable this client in favor of the current one
				clients[i]->failed = true;
				MultiVersionApi::api->updateSupportedVersions();
				return;
			}

			newIndex = i;
			break;
		}
	}

	if(newIndex == -1) {
		ASSERT_EQ(currentClientIndex, 0); // This can only happen for the local client, which we set as the current connection before we know it's connected
		return;
	}

	// Restart connection for replaced client
	auto newDb = connectionAttempts[newIndex]->candidateDatabase;

	optionLock.enter();
	for(auto option : options) {
		try {
			newDb->setOption(option.first, option.second.castTo<StringRef>()); // In practice, this will set a deferred error instead of throwing. If that happens, the database will be unusable (attempts to use it will throw errors).
		}
		catch(Error &e) {
			optionLock.leave();
			TraceEvent(SevError, "ClusterVersionChangeOptionError").error(e).detail("Option", option.first).detail("OptionValue", option.second).detail("LibPath", clients[newIndex]->libPath);
			connectionAttempts[newIndex]->connected = false;
			clients[newIndex]->failed = true;
			MultiVersionApi::api->updateSupportedVersions();
			return; // If we can't set all of the options on a cluster, we abandon the client
		}
	}

	db = newDb;
	optionLock.leave();

	dbVar->set(db);

	if(currentClientIndex >= 0 && connectionAttempts[currentClientIndex]->connected) {
		connectionAttempts[currentClientIndex]->connected = false;
		connectionAttempts[currentClientIndex]->connect();
	}

	ASSERT(newIndex >= 0 && newIndex < clients.size());
	currentClientIndex = newIndex;
}

void MultiVersionDatabase::DatabaseState::addConnection(Reference<ClientInfo> client, std::string clusterFilePath) {
	clients.push_back(client);
	connectionAttempts.push_back(
	    makeReference<Connector>(Reference<DatabaseState>::addRef(this), client, clusterFilePath));
}

void MultiVersionDatabase::DatabaseState::startConnections() {
	for(auto c : connectionAttempts) {
		c->connect();
	}
}

void MultiVersionDatabase::DatabaseState::cancelConnections() {
	addref();
	onMainThreadVoid([this](){
		for(auto c : connectionAttempts) {
			c->cancel();
		}

		connectionAttempts.clear();
		clients.clear();
		delref();
	}, nullptr);
}

// MultiVersionApi

bool MultiVersionApi::apiVersionAtLeast(int minVersion) {
	ASSERT_NE(MultiVersionApi::api->apiVersion, 0);
	return MultiVersionApi::api->apiVersion >= minVersion || MultiVersionApi::api->apiVersion < 0;
}

void MultiVersionApi::runOnExternalClientsAllThreads(std::function<void(Reference<ClientInfo>)> func,
                                                     bool runOnFailedClients) {
	for (int i = 0; i < threadCount; i++) {
		runOnExternalClients(i, func, runOnFailedClients);
	}
}

// runOnFailedClients should be used cautiously. Some failed clients may not have successfully loaded all symbols.
void MultiVersionApi::runOnExternalClients(int threadIdx, std::function<void(Reference<ClientInfo>)> func,
                                           bool runOnFailedClients) {
	bool newFailure = false;

	auto c = externalClients.begin();
	while(c != externalClients.end()) {
		auto client = c->second[threadIdx];
		try {
			if (!client->failed || runOnFailedClients) { // TODO: Should we ignore some failures?
				func(client);
			}
		}
		catch(Error &e) {
			if(e.code() == error_code_external_client_already_loaded) {
				TraceEvent(SevInfo, "ExternalClientAlreadyLoaded").error(e).detail("LibPath", c->first);
				c = externalClients.erase(c);
				continue;
			}
			else {
				TraceEvent(SevWarnAlways, "ExternalClientFailure").error(e).detail("LibPath", c->first);
				client->failed = true;
				newFailure = true;
			}
		}

		++c;
	}

	if(newFailure) {
		updateSupportedVersions();
	}
}

Reference<ClientInfo> MultiVersionApi::getLocalClient() {
	return localClient;
}

void MultiVersionApi::selectApiVersion(int apiVersion) {
	if(!localClient) {
		localClient = makeReference<ClientInfo>(ThreadSafeApi::api);
	}

	if(this->apiVersion != 0 && this->apiVersion != apiVersion) {
		throw api_version_already_set();
	}

	localClient->api->selectApiVersion(apiVersion);
	this->apiVersion = apiVersion;
}

const char* MultiVersionApi::getClientVersion() {
	return localClient->api->getClientVersion();
}


ThreadFuture<uint64_t> MultiVersionApi::getServerProtocol(const char *clusterFilePath) {
	return api->localClient->api->getServerProtocol(clusterFilePath);
}

void validateOption(Optional<StringRef> value, bool canBePresent, bool canBeAbsent, bool canBeEmpty=true) {
	ASSERT(canBePresent || canBeAbsent);

	if(!canBePresent && value.present() && (!canBeEmpty || value.get().size() > 0)) {
		throw invalid_option_value();
	}
	if(!canBeAbsent && (!value.present() || (!canBeEmpty && value.get().size() == 0))) {
		throw invalid_option_value();
	}
}

void MultiVersionApi::disableMultiVersionClientApi() {
	MutexHolder holder(lock);
	if(networkStartSetup || localClientDisabled) {
		throw invalid_option();
	}

	bypassMultiClientApi = true;
}

void MultiVersionApi::setCallbacksOnExternalThreads() {
	MutexHolder holder(lock);
	if(networkStartSetup) {
		throw invalid_option();
	}

	callbackOnMainThread = false;
}
void MultiVersionApi::addExternalLibrary(std::string path) {
	std::string filename = basename(path);
	// we need at least one external library thread to run this library.
	threadCount = std::max(threadCount, 1);

	if (filename.empty() || !fileExists(path)) {
		TraceEvent("ExternalClientNotFound").detail("LibraryPath", filename);
		throw file_not_found();
	}

	if (externalClientDescriptions.count(filename) == 0) {
		TraceEvent("AddingExternalClient").detail("LibraryPath", filename);
<<<<<<< HEAD
		externalClients[filename] = makeReference<ClientInfo>(new DLApi(path), path);
=======
		externalClientDescriptions.emplace(std::make_pair(filename, ClientDesc(path, true)));
>>>>>>> e49cc68b
	}
}

void MultiVersionApi::addExternalLibraryDirectory(std::string path) {
	TraceEvent("AddingExternalClientDirectory").detail("Directory", path);
	std::vector<std::string> files = platform::listFiles(path, DYNAMIC_LIB_EXT);
	// we need at least one external library thread to run these libraries.
	threadCount = std::max(threadCount, 1);

	for(auto filename : files) {
		std::string lib = abspath(joinPath(path, filename));
		if (externalClientDescriptions.count(filename) == 0) {
			TraceEvent("AddingExternalClient").detail("LibraryPath", filename);
<<<<<<< HEAD
			externalClients[filename] = makeReference<ClientInfo>(new DLApi(lib), lib);
		}	
=======
			externalClientDescriptions.emplace(std::make_pair(filename, ClientDesc(lib, true)));
		}
>>>>>>> e49cc68b
	}
}
#if defined(__unixish__)
std::vector<std::pair<std::string, bool>> MultiVersionApi::copyExternalLibraryPerThread(std::string path) {
	ASSERT_GE(threadCount, 1);
	// Copy library for each thread configured per version
	std::vector<std::pair<std::string, bool>> paths;
	// It's tempting to use the so once without copying.  However, we don't know
	// if the thing we're about to copy is the shared object executing this code
	// or not, so this optimization is unsafe.
	// paths.push_back({path, false});
	for (int ii = 0; ii < threadCount; ++ii) {
		std::string filename = basename(path);

		char tempName[PATH_MAX + 12];
		sprintf(tempName, "/tmp/%s-XXXXXX", filename.c_str());
		int tempFd = mkstemp(tempName);
		int fd;

		if ((fd = open(path.c_str(), O_RDONLY)) == -1) {
			TraceEvent("ExternalClientNotFound").detail("LibraryPath", path);
			throw file_not_found();
		}

		constexpr size_t buf_sz = 4096;
		char buf[buf_sz];
		while (1) {
			ssize_t readCount = read(fd, buf, buf_sz);
			if (readCount == 0) {
				// eof
				break;
			}
			if (readCount == -1) {
				throw platform_error;
			}
			ssize_t written = 0;
			while (written != readCount) {
				ssize_t writeCount = write(tempFd, buf + written, readCount - written);
				if (writeCount == -1) {
					throw platform_error;
				}
				written += writeCount;
			}
		}

		close(fd);
		close(tempFd);

		paths.push_back({tempName, true}); // use + delete temporary copies of the library.
	}

	return paths;
}
#else
std::vector<std::pair< std::string, bool> > MultiVersionApi::copyExternalLibraryPerThread(std::string path) {
	if (threadCount > 1) {
		throw platform_error(); // not supported
	}
	std::vector<std::pair<std::string, bool>> paths;
	paths.push_back({ path , false });
	return paths;
}
#endif

void MultiVersionApi::disableLocalClient() {
	MutexHolder holder(lock);
	if(networkStartSetup || bypassMultiClientApi) {
		throw invalid_option();
	}
	threadCount = std::max(threadCount, 1);
	localClientDisabled = true;
}

void MultiVersionApi::setSupportedClientVersions(Standalone<StringRef> versions) {
	MutexHolder holder(lock);
	ASSERT(networkSetup);

	// This option must be set on the main thread because it modifies structures that can be used concurrently by the
	// main thread
	onMainThreadVoid([this, versions](){
		localClient->api->setNetworkOption(FDBNetworkOptions::SUPPORTED_CLIENT_VERSIONS, versions);
	}, nullptr);

	if(!bypassMultiClientApi) {
		runOnExternalClientsAllThreads([versions](Reference<ClientInfo> client) {
			client->api->setNetworkOption(FDBNetworkOptions::SUPPORTED_CLIENT_VERSIONS, versions);
		});
	}
}

void MultiVersionApi::setNetworkOption(FDBNetworkOptions::Option option, Optional<StringRef> value) {
	if(option != FDBNetworkOptions::EXTERNAL_CLIENT && !externalClient) { // This is the first option set for external clients
		loadEnvironmentVariableNetworkOptions();
	}

	setNetworkOptionInternal(option, value);
}

void MultiVersionApi::setNetworkOptionInternal(FDBNetworkOptions::Option option, Optional<StringRef> value) {
	auto itr = FDBNetworkOptions::optionInfo.find(option);
	if(itr != FDBNetworkOptions::optionInfo.end()) {
		TraceEvent("SetNetworkOption").detail("Option", itr->second.name);
	}
	else {
		TraceEvent("UnknownNetworkOption").detail("Option", option);
		throw invalid_option();
	}

	if(option == FDBNetworkOptions::DISABLE_MULTI_VERSION_CLIENT_API) {
		validateOption(value, false, true);
		disableMultiVersionClientApi();
	}
	else if(option == FDBNetworkOptions::CALLBACKS_ON_EXTERNAL_THREADS) {
		validateOption(value, false, true);
		setCallbacksOnExternalThreads();
	}
	else if(option == FDBNetworkOptions::EXTERNAL_CLIENT_LIBRARY) {
		validateOption(value, true, false, false);
		addExternalLibrary(abspath(value.get().toString()));
	}
	else if(option == FDBNetworkOptions::EXTERNAL_CLIENT_DIRECTORY) {
		validateOption(value, true, false, false);
		addExternalLibraryDirectory(value.get().toString());
	}
	else if(option == FDBNetworkOptions::DISABLE_LOCAL_CLIENT) {
		validateOption(value, false, true);
		disableLocalClient();
	}
	else if(option == FDBNetworkOptions::SUPPORTED_CLIENT_VERSIONS) {
		ASSERT(value.present());
		setSupportedClientVersions(value.get());
	}
	else if(option == FDBNetworkOptions::EXTERNAL_CLIENT) {
		MutexHolder holder(lock);
		ASSERT(!value.present() && !networkStartSetup);
		externalClient = true;
		bypassMultiClientApi = true;
	} else if (option == FDBNetworkOptions::CLIENT_THREADS_PER_VERSION) {
		MutexHolder holder(lock);
		validateOption(value, true, false, false);
		ASSERT(!networkStartSetup);
#if defined(__unixish__)
		threadCount = extractIntOption(value, 1, 1024);
#else
		// multiple client threads are not supported on windows.
		threadCount = extractIntOption(value, 1, 1);
#endif
		if (threadCount > 1) {
			disableLocalClient();
		}
	} else {
		MutexHolder holder(lock);
		localClient->api->setNetworkOption(option, value);

		if(!bypassMultiClientApi) {
			if(networkSetup) {
				runOnExternalClientsAllThreads(
				    [option, value](Reference<ClientInfo> client) { client->api->setNetworkOption(option, value); });
			}
			else {
				options.push_back(std::make_pair(option, value.castTo<Standalone<StringRef>>()));
			}
		}
	}
}

void MultiVersionApi::setupNetwork() {
	if(!externalClient) {
		loadEnvironmentVariableNetworkOptions();
	}

	uint64_t transportId = 0;
	{ // lock scope
		MutexHolder holder(lock);
		if(networkStartSetup) {
			throw network_already_setup();
		}

		for (auto i : externalClientDescriptions) {
			std::string path = i.second.libPath;
			std::string filename = basename(path);

			// Copy external lib for each thread
			if (externalClients.count(filename) == 0) {
				externalClients[filename] = {};
				for (const auto& tmp : copyExternalLibraryPerThread(path)) {
					TraceEvent("AddingExternalClient")
					    .detail("FileName", filename)
					    .detail("LibraryPath", path)
					    .detail("TempPath", tmp.first);
					externalClients[filename].push_back(
					    Reference<ClientInfo>(new ClientInfo(new DLApi(tmp.first, tmp.second /*unlink on load*/), path)));
				}
			}
		}

		networkStartSetup = true;

		if(externalClients.empty()) {
			bypassMultiClientApi = true; // SOMEDAY: we won't be able to set this option once it becomes possible to add clients after setupNetwork is called
		}

		if(!bypassMultiClientApi) {
			transportId = (uint64_t(uint32_t(platform::getRandomSeed())) << 32) ^ uint32_t(platform::getRandomSeed());
			if(transportId <= 1) transportId += 2;
			localClient->api->setNetworkOption(FDBNetworkOptions::EXTERNAL_CLIENT_TRANSPORT_ID, std::to_string(transportId));
		}
		localClient->api->setupNetwork();
	}

	localClient->loadProtocolVersion();

	if(!bypassMultiClientApi) {
		runOnExternalClientsAllThreads([this](Reference<ClientInfo> client) {
			TraceEvent("InitializingExternalClient").detail("LibraryPath", client->libPath);
			client->api->selectApiVersion(apiVersion);
			client->loadProtocolVersion();
		});

		MutexHolder holder(lock);
		runOnExternalClientsAllThreads([this, transportId](Reference<ClientInfo> client) {
			for(auto option : options) {
				client->api->setNetworkOption(option.first, option.second.castTo<StringRef>());
			}
			client->api->setNetworkOption(FDBNetworkOptions::EXTERNAL_CLIENT_TRANSPORT_ID, std::to_string(transportId));

			client->api->setupNetwork();
		});

		networkSetup = true; // Needs to be guarded by mutex
	}
	else {
		networkSetup = true;
	}

	options.clear();
	updateSupportedVersions();
}

THREAD_FUNC_RETURN runNetworkThread(void *param) {
	try {
		((ClientInfo*)param)->api->runNetwork();
	}
	catch(Error &e) {
		TraceEvent(SevError, "RunNetworkError").error(e);
	}

	THREAD_RETURN;
}

void MultiVersionApi::runNetwork() {
	lock.enter();
	if(!networkSetup) {
		lock.leave();
		throw network_not_setup();
	}

	lock.leave();

	std::vector<THREAD_HANDLE> handles;
	if(!bypassMultiClientApi) {
		runOnExternalClientsAllThreads([&handles](Reference<ClientInfo> client) {
			if(client->external) {
				handles.push_back(g_network->startThread(&runNetworkThread, client.getPtr()));
			}
		});
	}

	localClient->api->runNetwork();

	for(auto h : handles) {
		waitThread(h);
	}
}

void MultiVersionApi::stopNetwork() {
	lock.enter();
	if(!networkSetup) {
		lock.leave();
		throw network_not_setup();
	}
	lock.leave();

	localClient->api->stopNetwork();

	if(!bypassMultiClientApi) {
		runOnExternalClientsAllThreads([](Reference<ClientInfo> client) { client->api->stopNetwork(); }, true);
	}
}

void MultiVersionApi::addNetworkThreadCompletionHook(void (*hook)(void*), void *hookParameter) {
	lock.enter();
	if(!networkSetup) {
		lock.leave();
		throw network_not_setup();
	}
	lock.leave();

	localClient->api->addNetworkThreadCompletionHook(hook, hookParameter);

	if(!bypassMultiClientApi) {
		runOnExternalClientsAllThreads([hook, hookParameter](Reference<ClientInfo> client) {
			client->api->addNetworkThreadCompletionHook(hook, hookParameter);
		});
	}
}

Reference<IDatabase> MultiVersionApi::createDatabase(const char *clusterFilePath) {
	lock.enter();
	if(!networkSetup) {
		lock.leave();
		throw network_not_setup();
	}
	std::string clusterFile(clusterFilePath);

	if (threadCount > 1) {
		ASSERT(localClientDisabled);
		ASSERT(!bypassMultiClientApi);

		int threadIdx = nextThread;
		nextThread = (nextThread + 1) % threadCount;
		lock.leave();
		for (auto it : externalClients) {
			TraceEvent("CreatingDatabaseOnExternalClient")
			    .detail("LibraryPath", it.first)
			    .detail("Failed", it.second[threadIdx]->failed);
		}
		return Reference<IDatabase>(new MultiVersionDatabase(this, threadIdx, clusterFile, Reference<IDatabase>()));
	}

	lock.leave();

	auto db = localClient->api->createDatabase(clusterFilePath);
	if(bypassMultiClientApi) {
		return db;
	}
	else {
		for(auto it : externalClients) {
			TraceEvent("CreatingDatabaseOnExternalClient")
			    .detail("LibraryPath", it.first)
			    .detail("Failed", it.second[0]->failed);
		}
		return Reference<IDatabase>(new MultiVersionDatabase(this, 0, clusterFile, db));
	}
}

void MultiVersionApi::updateSupportedVersions() {
	if(networkSetup) {
		Standalone<VectorRef<uint8_t>> versionStr;

		// not mutating the client, so just call on one instance of each client version.
		// thread 0 always exists.
		runOnExternalClients(0, [&versionStr](Reference<ClientInfo> client) {
			const char *ver = client->api->getClientVersion();
			versionStr.append(versionStr.arena(), (uint8_t*)ver, (int)strlen(ver));
			versionStr.append(versionStr.arena(), (uint8_t*)";", 1);
		});

		if(!localClient->failed) {
			const char *local = localClient->api->getClientVersion();
			versionStr.append(versionStr.arena(), (uint8_t*)local, (int)strlen(local));
		}
		else {
			versionStr.resize(versionStr.arena(), std::max(0, versionStr.size()-1));
		}

		setNetworkOption(FDBNetworkOptions::SUPPORTED_CLIENT_VERSIONS, StringRef(versionStr.begin(), versionStr.size()));
	}
}

std::vector<std::string> parseOptionValues(std::string valueStr) {
	std::string specialCharacters = "\\";
	specialCharacters += ENV_VAR_PATH_SEPARATOR;

	std::vector<std::string> values;

	size_t index = 0;
	size_t nextIndex = 0;
	std::stringstream ss;
	while(true) {
		nextIndex = valueStr.find_first_of(specialCharacters, index);
		char c = nextIndex == valueStr.npos ? ENV_VAR_PATH_SEPARATOR : valueStr[nextIndex];
		
		if(c == '\\') {
			if(valueStr.size() == nextIndex + 1 || specialCharacters.find(valueStr[nextIndex+1]) == valueStr.npos) {
				throw invalid_option_value();
			}

			ss << valueStr.substr(index, nextIndex-index);
			ss << valueStr[nextIndex+1];

			index = nextIndex + 2;
		}
		else if(c == ENV_VAR_PATH_SEPARATOR) {
			ss << valueStr.substr(index, nextIndex-index);
			values.push_back(ss.str());
			ss.str(std::string());

			if(nextIndex == valueStr.npos) {
				break;
			}
			index = nextIndex + 1;
		}
		else {
			ASSERT(false);
		}
	}

	return values;
}

// This function sets all environment variable options which have not been set previously by a call to this function.
// If an option has multiple values and setting one of those values failed with an error, then only those options
// which were not successfully set will be set on subsequent calls.
void MultiVersionApi::loadEnvironmentVariableNetworkOptions() {
	if(envOptionsLoaded) {
		return;
	}

	for(auto option : FDBNetworkOptions::optionInfo) {
		if(!option.second.hidden) {
			std::string valueStr;
			try {
				if(platform::getEnvironmentVar(("FDB_NETWORK_OPTION_" + option.second.name).c_str(), valueStr)) {
					for(auto value : parseOptionValues(valueStr)) {
						Standalone<StringRef> currentValue = StringRef(value);
						{ // lock scope
							MutexHolder holder(lock);
							if(setEnvOptions[option.first].count(currentValue) == 0) {
								setNetworkOptionInternal(option.first, currentValue);
								setEnvOptions[option.first].insert(currentValue);
							}
						}
					}
				}
			}
			catch(Error &e) {
				TraceEvent(SevError, "EnvironmentVariableNetworkOptionFailed").error(e).detail("Option", option.second.name).detail("Value", valueStr);
				throw environment_variable_network_option_failed();
			}
		}
	}

	MutexHolder holder(lock);
	envOptionsLoaded = true;
}

MultiVersionApi::MultiVersionApi()
  : bypassMultiClientApi(false), networkStartSetup(false), networkSetup(false), callbackOnMainThread(true),
    externalClient(false), localClientDisabled(false), apiVersion(0), envOptionsLoaded(false), threadCount(0) {}

MultiVersionApi* MultiVersionApi::api = new MultiVersionApi();

// ClientInfo
void ClientInfo::loadProtocolVersion() {
	std::string version = api->getClientVersion();
	if(version == "unknown") {
		protocolVersion = ProtocolVersion(0);
		return;
	}

	char *next;
	std::string protocolVersionStr = ClientVersionRef(StringRef(version)).protocolVersion.toString();
	protocolVersion = ProtocolVersion(strtoull(protocolVersionStr.c_str(), &next, 16));

	ASSERT(protocolVersion.version() != 0 && protocolVersion.version() != ULLONG_MAX);
	ASSERT_EQ(next, &protocolVersionStr[protocolVersionStr.length()]);
}

bool ClientInfo::canReplace(Reference<ClientInfo> other) const {
	if(protocolVersion > other->protocolVersion) {
		return true;
	}

	if(protocolVersion == other->protocolVersion && !external) {
		return true;
	}

	return !protocolVersion.isCompatible(other->protocolVersion);
}

// UNIT TESTS
extern bool noUnseed;

TEST_CASE("/fdbclient/multiversionclient/EnvironmentVariableParsing" ) {
	auto vals = parseOptionValues("a");
	ASSERT(vals.size() == 1 && vals[0] == "a");

	vals = parseOptionValues("abcde");
	ASSERT(vals.size() == 1 && vals[0] == "abcde");

	vals = parseOptionValues("");
	ASSERT(vals.size() == 1 && vals[0] == "");

	vals = parseOptionValues("a:b:c:d:e");
	ASSERT(vals.size() == 5 && vals[0] == "a" && vals[1] == "b" && vals[2] == "c" && vals[3] == "d" && vals[4] == "e");

	vals = parseOptionValues("\\\\a\\::\\:b:\\\\");
	ASSERT(vals.size() == 3 && vals[0] == "\\a:" && vals[1] == ":b" && vals[2] == "\\");

	vals = parseOptionValues("abcd:");
	ASSERT(vals.size() == 2 && vals[0] == "abcd" && vals[1] == "");

	vals = parseOptionValues(":abcd");
	ASSERT(vals.size() == 2 && vals[0] == "" && vals[1] == "abcd");

	vals = parseOptionValues(":");
	ASSERT(vals.size() == 2 && vals[0] == "" && vals[1] == "");

	try {
		vals = parseOptionValues("\\x");
		ASSERT(false);
	}
	catch(Error &e) {
		ASSERT_EQ(e.code(), error_code_invalid_option_value);
	}

	return Void();
}

class ValidateFuture final : public ThreadCallback {
public:
	ValidateFuture(ThreadFuture<int> f, ErrorOr<int> expectedValue, std::set<int> legalErrors) : f(f), expectedValue(expectedValue), legalErrors(legalErrors) { }

	bool canFire(int notMadeActive) const override { return true; }

	void fire(const Void& unused, int& userParam) override {
		ASSERT(!f.isError() && !expectedValue.isError() && f.get() == expectedValue.get());
		delete this;
	}

	void error(const Error& e, int& userParam) override {
		ASSERT(legalErrors.count(e.code()) > 0 || (f.isError() && expectedValue.isError() && f.getError().code() == expectedValue.getError().code()));
		delete this;
	}

private:
	ThreadFuture<int> f;
	ErrorOr<int> expectedValue;
	std::set<int> legalErrors;
};

struct FutureInfo {
	FutureInfo() {
		if(deterministicRandom()->coinflip()) {
			expectedValue = Error(deterministicRandom()->randomInt(1, 100));
		}
		else {
			expectedValue = deterministicRandom()->randomInt(0, 100);
		}
	}

	FutureInfo(ThreadFuture<int> future, ErrorOr<int> expectedValue, std::set<int> legalErrors = std::set<int>()) : future(future), expectedValue(expectedValue), legalErrors(legalErrors) {}

	void validate() {
		int userParam;
		future.callOrSetAsCallback(new ValidateFuture(future, expectedValue, legalErrors), userParam, 0);
	}

	ThreadFuture<int> future;
	ErrorOr<int> expectedValue;
	std::set<int> legalErrors;
	std::vector<THREAD_HANDLE> threads;
};

FutureInfo createVarOnMainThread(bool canBeNever=true) {
	FutureInfo f;
	
	if(deterministicRandom()->coinflip()) {
		f.future = onMainThread([f, canBeNever]() {
			Future<Void> sleep ;
			if(canBeNever && deterministicRandom()->coinflip()) {
				sleep = Never();
			}
			else {
				sleep = delay(0.1 * deterministicRandom()->random01());
			}

			if(f.expectedValue.isError()) {
				return tagError<int>(sleep, f.expectedValue.getError());
			}
			else {
				return tag(sleep, f.expectedValue.get());
			}
		});
	}
	else if(f.expectedValue.isError()) {
		f.future = f.expectedValue.getError();
	}
	else {
		f.future = f.expectedValue.get();
	}

	return f;
}

THREAD_FUNC setAbort(void *arg) {
	threadSleep(0.1 * deterministicRandom()->random01());
	try {
		((ThreadSingleAssignmentVar<Void>*)arg)->send(Void());
		((ThreadSingleAssignmentVar<Void>*)arg)->delref();
	}
	catch(Error &e) {
		printf("Caught error in setAbort: %s\n", e.name());
		ASSERT(false);
	}
	THREAD_RETURN;
}

THREAD_FUNC releaseMem(void *arg) {
	threadSleep(0.1 * deterministicRandom()->random01());
	try {
		// Must get for releaseMemory to work
		((ThreadSingleAssignmentVar<int>*)arg)->get();
	}
	catch(Error&) {
		// Swallow
	}
	try {
		((ThreadSingleAssignmentVar<int>*)arg)->releaseMemory();
	}
	catch(Error &e) {
		printf("Caught error in releaseMem: %s\n", e.name());
		ASSERT(false);
	}
	THREAD_RETURN;
}

THREAD_FUNC destroy(void *arg) {
	threadSleep(0.1 * deterministicRandom()->random01());
	try {
		((ThreadSingleAssignmentVar<int>*)arg)->cancel();
	}
	catch(Error &e) {
		printf("Caught error in destroy: %s\n", e.name());
		ASSERT(false);
	}
	THREAD_RETURN;
}

THREAD_FUNC cancel(void *arg) {
	threadSleep(0.1 * deterministicRandom()->random01());
	try {
		((ThreadSingleAssignmentVar<int>*)arg)->addref();
		destroy(arg);
	}
	catch(Error &e) {
		printf("Caught error in cancel: %s\n", e.name());
		ASSERT(false);
	}
	THREAD_RETURN;
}

ACTOR Future<Void> checkUndestroyedFutures(std::vector<ThreadSingleAssignmentVar<int>*> undestroyed) {
	state int fNum;
	state ThreadSingleAssignmentVar<int>* f;
	state double start = now();

	for(fNum = 0; fNum < undestroyed.size(); ++fNum) {
		f = undestroyed[fNum];
		
		while(!f->isReady() && start+5 >= now()) {
			wait(delay(1.0));
		}

		ASSERT(f->isReady());
	}

	wait(delay(1.0));

	for(fNum = 0; fNum < undestroyed.size(); ++fNum) {
		f = undestroyed[fNum];

		ASSERT_EQ(f->debugGetReferenceCount(), 1);
		ASSERT(f->isReady());

		f->cancel();
	}

	return Void();
}

template<class T>
THREAD_FUNC runSingleAssignmentVarTest(void *arg) {
	noUnseed = true;

	volatile bool *done = (volatile bool*)arg;
	try {
		for(int i = 0; i < 25; ++i) {
			FutureInfo f = createVarOnMainThread(false);
			FutureInfo tf = T::createThreadFuture(f);
			tf.validate();

			tf.future.extractPtr(); // leaks
		}

		for(int numRuns = 0; numRuns < 25; ++numRuns) {
			std::vector<ThreadSingleAssignmentVar<int>*> undestroyed;
			std::vector<THREAD_HANDLE> threads;
			for(int i = 0; i < 10; ++i) {
				FutureInfo f = createVarOnMainThread();
				f.legalErrors.insert(error_code_operation_cancelled);

				FutureInfo tf = T::createThreadFuture(f); 
				for(auto t : tf.threads) {
					threads.push_back(t);
				}

				tf.legalErrors.insert(error_code_operation_cancelled);
				tf.validate();

				auto tfp = tf.future.extractPtr();

				if(deterministicRandom()->coinflip()) {
					if(deterministicRandom()->coinflip()) {
						threads.push_back(g_network->startThread(releaseMem, tfp));
					}
					threads.push_back(g_network->startThread(cancel, tfp));
					undestroyed.push_back((ThreadSingleAssignmentVar<int>*)tfp);
				}
				else {
					threads.push_back(g_network->startThread(destroy, tfp));
				}
			}

			for(auto t : threads) {
				waitThread(t);
			}

			ThreadFuture<Void> checkUndestroyed = onMainThread([undestroyed]() {
				return checkUndestroyedFutures(undestroyed);
			});

			checkUndestroyed.blockUntilReady();
		}

		onMainThreadVoid([done](){
			*done = true;
		}, nullptr);
	}
	catch(Error &e) {
		printf("Caught error in test: %s\n", e.name());
		*done = true;
		ASSERT(false);
	}

	THREAD_RETURN;
}

struct AbortableTest {
	static FutureInfo createThreadFuture(FutureInfo f) {
		ThreadSingleAssignmentVar<Void> *abort = new ThreadSingleAssignmentVar<Void>();
		abort->addref(); // this leaks if abort is never set

		auto newFuture = FutureInfo(abortableFuture(f.future, ThreadFuture<Void>(abort)), f.expectedValue, f.legalErrors);

		if(!abort->isReady() && deterministicRandom()->coinflip()) {
			ASSERT_EQ(abort->status, ThreadSingleAssignmentVarBase::Unset);
			newFuture.threads.push_back(g_network->startThread(setAbort, abort));
		}

		newFuture.legalErrors.insert(error_code_cluster_version_changed);
		return newFuture;
	}
};

TEST_CASE("/fdbclient/multiversionclient/AbortableSingleAssignmentVar" ) {
	state volatile bool done = false;
	g_network->startThread(runSingleAssignmentVarTest<AbortableTest>, (void*)&done);

	while(!done) {
		wait(delay(1.0));
	}

	return Void();
}

class CAPICallback final : public ThreadCallback {
public:
	CAPICallback(void (*callbackf)(FdbCApi::FDBFuture*, void*), FdbCApi::FDBFuture* f, void* userdata)
		: callbackf(callbackf), f(f), userdata(userdata) {}

	bool canFire(int notMadeActive) const override { return true; }
	void fire(const Void& unused, int& userParam) override {
		(*callbackf)(f, userdata);
		delete this;
	}
	void error(const Error& e, int& userParam) override {
		(*callbackf)(f, userdata);
		delete this;
	}

private:
	void (*callbackf)(FdbCApi::FDBFuture*, void*);
	FdbCApi::FDBFuture* f;
	void* userdata;
};

struct DLTest {
	static FutureInfo createThreadFuture(FutureInfo f) {
		return FutureInfo(toThreadFuture<int>(getApi(), (FdbCApi::FDBFuture*)f.future.extractPtr(), [](FdbCApi::FDBFuture *f, FdbCApi *api) {
			ASSERT_GE(((ThreadSingleAssignmentVar<int>*)f)->debugGetReferenceCount(), 1);
			return ((ThreadSingleAssignmentVar<int>*)f)->get();
		}), f.expectedValue, f.legalErrors);
	}

	static Reference<FdbCApi> getApi() {
		static Reference<FdbCApi> api;
		if(!api) {
			api = makeReference<FdbCApi>();

			// Functions needed for DLSingleAssignmentVar
			api->futureSetCallback = [](FdbCApi::FDBFuture *f, FdbCApi::FDBCallback callback, void *callbackParameter) {  
				try {
					CAPICallback* cb = new CAPICallback(callback, f, callbackParameter);
					int ignore;
					((ThreadSingleAssignmentVarBase*)f)->callOrSetAsCallback(cb, ignore, 0);
					return FdbCApi::fdb_error_t(error_code_success);
				}
				catch(Error &e) {
					return FdbCApi::fdb_error_t(e.code());
				}
			};
			api->futureCancel = [](FdbCApi::FDBFuture *f) { 
				((ThreadSingleAssignmentVarBase*)f)->addref(); 
				((ThreadSingleAssignmentVarBase*)f)->cancel(); 
			};
			api->futureGetError = [](FdbCApi::FDBFuture *f) { return FdbCApi::fdb_error_t(((ThreadSingleAssignmentVarBase*)f)->getErrorCode()); };
			api->futureDestroy = [](FdbCApi::FDBFuture *f) { ((ThreadSingleAssignmentVarBase*)f)->cancel(); };
		}

		return api;
	}
};

TEST_CASE("/fdbclient/multiversionclient/DLSingleAssignmentVar" ) {
	state volatile bool done = false;

	MultiVersionApi::api->callbackOnMainThread = true;
	g_network->startThread(runSingleAssignmentVarTest<DLTest>, (void*)&done);

	while(!done) {
		wait(delay(1.0));
	}

	done = false;
	MultiVersionApi::api->callbackOnMainThread = false;
	g_network->startThread(runSingleAssignmentVarTest<DLTest>, (void*)&done);

	while(!done) {
		wait(delay(1.0));
	}

	return Void();
}

struct MapTest {
	static FutureInfo createThreadFuture(FutureInfo f) {
		FutureInfo newFuture;
		newFuture.legalErrors = f.legalErrors;
		newFuture.future = mapThreadFuture<int, int>(f.future, [f, newFuture](ErrorOr<int> v) {
			if(v.isError()) {
				ASSERT(f.legalErrors.count(v.getError().code()) > 0 || (f.expectedValue.isError() && f.expectedValue.getError().code() == v.getError().code()));
			}
			else {
				ASSERT(!f.expectedValue.isError() && f.expectedValue.get() == v.get());
			}

			return newFuture.expectedValue;
		});

		return newFuture;
	}
};

TEST_CASE("/fdbclient/multiversionclient/MapSingleAssignmentVar" ) {
	state volatile bool done = false;
	g_network->startThread(runSingleAssignmentVarTest<MapTest>, (void*)&done);

	while(!done) {
		wait(delay(1.0));
	}

	return Void();
}

struct FlatMapTest {
	static FutureInfo createThreadFuture(FutureInfo f) {
		FutureInfo mapFuture = createVarOnMainThread();

		return FutureInfo(flatMapThreadFuture<int, int>(f.future, [f, mapFuture](ErrorOr<int> v) {
			if(v.isError()) {
				ASSERT(f.legalErrors.count(v.getError().code()) > 0 || (f.expectedValue.isError() && f.expectedValue.getError().code() == v.getError().code()));
			}
			else {
				ASSERT(!f.expectedValue.isError() && f.expectedValue.get() == v.get());
			}

			if(mapFuture.expectedValue.isError() && deterministicRandom()->coinflip()) {
				return ErrorOr<ThreadFuture<int>>(mapFuture.expectedValue.getError());
			}
			else {
				return ErrorOr<ThreadFuture<int>>(mapFuture.future);
			}
		}), mapFuture.expectedValue, f.legalErrors);
	}
};

TEST_CASE("/fdbclient/multiversionclient/FlatMapSingleAssignmentVar" ) {
	state volatile bool done = false;
	g_network->startThread(runSingleAssignmentVarTest<FlatMapTest>, (void*)&done);

	while(!done) {
		wait(delay(1.0));
	}

	return Void();
}<|MERGE_RESOLUTION|>--- conflicted
+++ resolved
@@ -18,12 +18,7 @@
  * limitations under the License.
  */
 
-<<<<<<< HEAD
 #include "fdbclient/CoordinationInterface.h"
-=======
-#include <limits.h>
-
->>>>>>> e49cc68b
 #include "fdbclient/MultiVersionTransaction.h"
 #include "fdbclient/MultiVersionAssignmentVars.h"
 #include "fdbclient/ThreadSafeTransaction.h"
@@ -1127,11 +1122,7 @@
 
 	if (externalClientDescriptions.count(filename) == 0) {
 		TraceEvent("AddingExternalClient").detail("LibraryPath", filename);
-<<<<<<< HEAD
-		externalClients[filename] = makeReference<ClientInfo>(new DLApi(path), path);
-=======
 		externalClientDescriptions.emplace(std::make_pair(filename, ClientDesc(path, true)));
->>>>>>> e49cc68b
 	}
 }
 
@@ -1145,13 +1136,8 @@
 		std::string lib = abspath(joinPath(path, filename));
 		if (externalClientDescriptions.count(filename) == 0) {
 			TraceEvent("AddingExternalClient").detail("LibraryPath", filename);
-<<<<<<< HEAD
-			externalClients[filename] = makeReference<ClientInfo>(new DLApi(lib), lib);
-		}	
-=======
 			externalClientDescriptions.emplace(std::make_pair(filename, ClientDesc(lib, true)));
 		}
->>>>>>> e49cc68b
 	}
 }
 #if defined(__unixish__)
